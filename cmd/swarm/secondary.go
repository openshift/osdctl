--- conflicted
+++ resolved
@@ -35,11 +35,7 @@
 		osdctl swarm secondary`,
 	RunE: func(cmd *cobra.Command, args []string) error {
 
-<<<<<<< HEAD
-		jiraClient, err := utils.GetJiraClient("")
-=======
 		jiraClient, err := utils.NewJiraClient("")
->>>>>>> 9363e826
 		if err != nil {
 			return fmt.Errorf("failed to get Jira client: %w", err)
 		}
