package servicelog

import (
	"encoding/json"
	"net/http"
	"net/http/httptest"
	"os"
	"testing"

	. "github.com/onsi/ginkgo"
	. "github.com/onsi/gomega"
	v1 "github.com/openshift-online/ocm-sdk-go/clustersmgmt/v1"
	"github.com/openshift/osdctl/internal/servicelog"
	"github.com/stretchr/testify/assert"
)

func TestSetup(t *testing.T) {
	RegisterFailHandler(Fail)
	RunSpecs(t, "Setup Suite")
}

var _ = Describe("Test posting service logs", func() {
	var options *PostCmdOptions

	BeforeEach(func() {
		options = &PostCmdOptions{
			Overrides: []string{
				"description=new description",
				"summary=new summary",
			},
			Message: servicelog.Message{
				Summary:      "The original summary",
				InternalOnly: false,
			},
		}
	})

	Context("overriding a field", func() {
		It("overrides string fields successfully", func() {
			overrideString := "Overridden Summary"
			err := options.overrideField("summary", overrideString)

			Expect(err).ShouldNot(HaveOccurred())
			Expect(options.Message.Summary).To(Equal(overrideString))
		})

		It("overrides bool fields correctly", func() {
			Expect(options.Message.InternalOnly).ToNot(Equal(true))

			err := options.overrideField("internal_only", "true")

			Expect(err).ShouldNot(HaveOccurred())
			Expect(options.Message.InternalOnly).To(Equal(true))
		})

		It("errors when overriding a field that does not exist", func() {
			err := options.overrideField("does_not_exist", "")

			Expect(err).Should(HaveOccurred())
		})

		It("errors when overriding a bool with an unparsable string", func() {
			err := options.overrideField("internal_only", "ThisIsNotABool")

			Expect(err).Should(HaveOccurred())
		})

		It("errors when overriding an unsupported data type", func() {
			err := options.overrideField("doc_references", "DoesntMatter")

			Expect(err).Should(HaveOccurred())
		})
	})

	Context("parsing overrides", func() {
		It("parses correctly", func() {
			overrideMap, err := options.parseOverrides()

			Expect(err).ShouldNot(HaveOccurred())
			Expect(overrideMap).To(HaveKey("description"))
			Expect(overrideMap["description"]).To(Equal("new description"))
			Expect(overrideMap).To(HaveKey("summary"))
			Expect(overrideMap["summary"]).To(Equal("new summary"))
		})

		It("fails when an option contains no equals sign", func() {
			options.Overrides = []string{
				"THISDOESNOTHAVEANEQUALS",
			}

			_, err := options.parseOverrides()

			Expect(err).Should(HaveOccurred())
		})

		It("fails when an option has no key", func() {
			options.Overrides = []string{
				"=VALUE",
			}

			_, err := options.parseOverrides()

			Expect(err).Should(HaveOccurred())
		})

		It("fails when an option has no value", func() {
			options.Overrides = []string{
				"KEY=",
			}

			_, err := options.parseOverrides()

			Expect(err).Should(HaveOccurred())
		})
	})

	Context("initializing PostCmdOptions", func() {
		It("initializes the PostCmdOptions structure", func() {
			options := &PostCmdOptions{}
			err := options.Init()
			Expect(err).ShouldNot(HaveOccurred())
			Expect(options.successfulClusters).NotTo(BeNil())
			Expect(options.failedClusters).NotTo(BeNil())
		})
	})

	Context("validating PostCmdOptions", func() {
		It("fails when cluster-id is missing and no filter is provided", func() {
			options := &PostCmdOptions{}
			err := options.Validate()
			Expect(err).Should(HaveOccurred())
			// Updated error message to match the actual implementation
			Expect(err.Error()).To(Equal("no cluster identifier has been found, please specify --cluster-id, -q, or -c"))
		})

		It("validates successfully with a cluster-id", func() {
			options := &PostCmdOptions{
				ClusterId: "test-cluster",
			}
			err := options.Validate()
			Expect(err).ShouldNot(HaveOccurred())
		})

		It("validates successfully with a filter", func() {
			options := &PostCmdOptions{
				filterParams: []string{"cloud_provider.id is 'gcp'"},
			}
			err := options.Validate()
			Expect(err).ShouldNot(HaveOccurred())
		})
	})

	Context("getDocClusterType function", func() {
		It("returns the correct cluster type from the documentation URL", func() {
			message := "Check the documentation at https://docs.openshift.com/dedicated/welcome/index.html"
			clusterType := getDocClusterType(message)
			Expect(clusterType).To(Equal("osd"))
		})

		It("returns an empty string when the documentation URL is not present", func() {
			message := "No documentation URL here."
			clusterType := getDocClusterType(message)
			Expect(clusterType).To(Equal(""))
		})
	})

	Context("accessing files", func() {
		It("reads a local file successfully", func() {
			content := []byte("test content")
			tmpfile, err := os.CreateTemp("", "example")
			Expect(err).ShouldNot(HaveOccurred())

			defer os.Remove(tmpfile.Name())

			_, err = tmpfile.Write(content)
			Expect(err).ShouldNot(HaveOccurred())

			err = tmpfile.Close()
			Expect(err).ShouldNot(HaveOccurred())

			fileContent, err := options.accessFile(tmpfile.Name())
			Expect(err).ShouldNot(HaveOccurred())
			Expect(fileContent).To(Equal(content))
		})

		It("reads a URL successfully", func() {
			server := httptest.NewServer(http.HandlerFunc(func(w http.ResponseWriter, r *http.Request) {
				w.WriteHeader(http.StatusOK)
<<<<<<< HEAD
				w.Write([]byte("test content"))
=======
				_, _ = w.Write([]byte("test content"))
>>>>>>> 9363e826
			}))
			defer server.Close()

			fileContent, err := options.accessFile(server.URL)
			Expect(err).ShouldNot(HaveOccurred())
			Expect(fileContent).To(Equal([]byte("test content")))
		})

		It("returns an error for a non-existent file", func() {
			_, err := options.accessFile("non-existent-file")
			Expect(err).Should(HaveOccurred())
		})

		It("returns an error for a directory", func() {
			dir, err := os.MkdirTemp("", "exampledir")
			Expect(err).ShouldNot(HaveOccurred())

			defer os.RemoveAll(dir)

			_, err = options.accessFile(dir)
			Expect(err).Should(HaveOccurred())
		})
	})

	Context("parsing template", func() {
		It("parses a valid JSON template successfully", func() {
			template := servicelog.Message{
				Summary:      "Test Summary",
				Description:  "Test Description",
				InternalOnly: true,
			}
			jsonData, err := json.Marshal(template)
			Expect(err).ShouldNot(HaveOccurred())

			err = options.parseTemplate(jsonData)
			Expect(err).ShouldNot(HaveOccurred())
			Expect(options.Message.Summary).To(Equal(template.Summary))
			Expect(options.Message.Description).To(Equal(template.Description))
			Expect(options.Message.InternalOnly).To(Equal(template.InternalOnly))
		})

		It("returns an error for an invalid JSON template", func() {
			jsonData := []byte(`{"summary": "Test Summary", "description": "Test Description", "internal_only": "this should be bool"}`)

			err := options.parseTemplate(jsonData)
			Expect(err).Should(HaveOccurred())
		})
	})

	Context("cleaning up", func() {
		It("cleans up successfully", func() {
			successful := map[string]string{
				"cluster-1": "success",
			}

			failed := map[string]string{}

			clusters := []*v1.Cluster{}
			cluster1, _ := v1.NewCluster().ExternalID("cluster-1").Build()
			cluster2, _ := v1.NewCluster().ExternalID("cluster-2").Build()

			clusters = append(clusters, cluster1)
			clusters = append(clusters, cluster2)

			options := &PostCmdOptions{
				successfulClusters: successful,
				failedClusters:     failed,
			}

			options.cleanUp(clusters)

			// cluster-1 should not be in failedClusters
			Expect(options.failedClusters).ToNot(HaveKey("cluster-1"))

			// cluster-2 should be in failedClusters
			Expect(options.failedClusters).To(HaveKey("cluster-2"))
			Expect(options.failedClusters["cluster-2"]).To(Equal("cannot send message due to program interruption"))
		})
	})
})

func TestParseUserParameters(t *testing.T) {
	tests := []struct {
		name         string
		input        []string
		expectNames  []string
		expectValues []string
	}{
		{
			name:         "valid_parameters",
			input:        []string{"FOO=BAR", "BAZ=QUX"},
			expectNames:  []string{"${FOO}", "${BAZ}"},
			expectValues: []string{"BAR", "QUX"},
		},
	}

	for _, tt := range tests {
		t.Run(tt.name, func(t *testing.T) {
			options := &PostCmdOptions{TemplateParams: tt.input}
			userParameterNames = []string{}
			userParameterValues = []string{}

			options.parseUserParameters()

			assert.Equal(t, tt.expectNames, userParameterNames)
			assert.Equal(t, tt.expectValues, userParameterValues)
		})
	}
}
func TestPrintTemplate(t *testing.T) {
	tests := []struct {
		name     string
		input    *PostCmdOptions
		expected error
	}{
		{
			name: "valid_input_with_no_errors",
			input: &PostCmdOptions{
				Message: servicelog.Message{
					Severity:      "info",
					ServiceName:   "TestService",
					ClusterID:     "cluster-123",
					Summary:       "Test Summary",
					Description:   "This is a test message",
					InternalOnly:  false,
					EventStreamID: "event-456",
					DocReferences: []string{"doc-1", "doc-2"},
				},
			},
			expected: nil,
		},
	}

	for _, tt := range tests {
		t.Run(tt.name, func(t *testing.T) {
			err := tt.input.printTemplate()
			assert.Equal(t, tt.expected, err)
		})
	}
}
func TestPrintClusters(t *testing.T) {
	tests := []struct {
		name     string
		input    []*v1.Cluster
		expected error
	}{
		{
			name: "valid_clusters_input_with_no_errors",
			input: func() []*v1.Cluster {
				clusters := []*v1.Cluster{}
				cluster1, _ := v1.NewCluster().ExternalID("cluster-1").Build()
				cluster2, _ := v1.NewCluster().ExternalID("cluster-2").Build()
				clusters = append(clusters, cluster1)
				clusters = append(clusters, cluster2)
				return clusters
			}(),
			expected: nil,
		},
	}
	for _, tt := range tests {
		t.Run(tt.name, func(t *testing.T) {
			o := &PostCmdOptions{}
			err := o.printClusters(tt.input)
			assert.Equal(t, tt.expected, err)
		})
	}
}
func TestListMessagedClusters(t *testing.T) {
	tests := []struct {
		name     string
		input    map[string]string
		expected error
	}{
		{
			name:     "valid_clusters_input_with_no_errors",
			input:    nil,
			expected: nil,
		},
	}

	for _, tt := range tests {
		t.Run(tt.name, func(t *testing.T) {
			clusters := make(map[string]string, 4)
			clusters["Id1"] = "Status1"
			clusters["Id2"] = "Status2"
			clusters["Id3"] = "Status3"
			clusters["Id4"] = "Status4"
			o := &PostCmdOptions{}
			err := o.listMessagedClusters(clusters)
			assert.Equal(t, tt.expected, err)
		})
	}
}
func TestParseClustersFile(t *testing.T) {
	tests := []struct {
		name     string
		input    []byte
		expected error
	}{
		{
			name:     "valid_JSON_input_with_no_errors",
			input:    []byte(`{"clusters":["cluster-1","cluster-2"]}`),
			expected: nil,
		},
		{
			name:     "invalid_JSON_input_with_errors",
			input:    []byte(`{"clusters":["cluster-1","cluster-2"`),
			expected: assert.AnError,
		},
	}

	for _, tt := range tests {
		t.Run(tt.name, func(t *testing.T) {
			options := &PostCmdOptions{}
			err := options.parseClustersFile(tt.input)
			if tt.expected == nil {
				assert.NoError(t, err)
				assert.Equal(t, 2, len(options.ClustersFile.Clusters))
				assert.Equal(t, "cluster-1", options.ClustersFile.Clusters[0])
				assert.Equal(t, "cluster-2", options.ClustersFile.Clusters[1])
			} else {
				assert.Error(t, err)
			}
		})
	}
}
func TestReplaceFlags(t *testing.T) {
	tests := []struct {
		name           string
		inputOptions   PostCmdOptions
		flagName       string
		flagValue      string
		expectedMsg    string
		expectedFilter string
	}{
		{
			name: "valid_flag_replacement_in_Message",
			inputOptions: PostCmdOptions{
				Message: servicelog.Message{Summary: "This is a FILTERREPLACE test"},
			},
			flagName:    "FILTERREPLACE",
			flagValue:   "successful",
			expectedMsg: "This is a successful test",
		},
		{
			name: "valid_flag_replacement_in_filtersFromFile",
			inputOptions: PostCmdOptions{
				filtersFromFile: "Some filter with FILTERREPLACE",
			},
			flagName:       "FILTERREPLACE",
			flagValue:      "value",
			expectedFilter: "Some filter with value",
		},
	}

	for _, tt := range tests {
		t.Run(tt.name, func(t *testing.T) {
			tt.inputOptions.replaceFlags(tt.flagName, tt.flagValue)
			assert.Equal(t, tt.expectedMsg, tt.inputOptions.Message.Summary)
			assert.Equal(t, tt.expectedFilter, tt.inputOptions.filtersFromFile)

		})
	}
}
func TestCheckLeftovers(t *testing.T) {
	tests := []struct {
		name         string
		inputOptions PostCmdOptions
		excludes     []string
	}{
		{
			name: "no_leftovers",
			inputOptions: PostCmdOptions{
				Message: servicelog.Message{Summary: "This is a test"},
			},
			excludes: []string{},
		},
		{
			name: "leftovers_found_in_message",
			inputOptions: PostCmdOptions{
				Message: servicelog.Message{Summary: "This is a ${PLACEHOLDER} test"},
			},
			excludes: []string{"${PLACEHOLDER}"},
		},
		{
			name: "leftovers_found_in_filtersFromFile",
			inputOptions: PostCmdOptions{
				filtersFromFile: "Some filter with ${FILTER}",
			},
			excludes: []string{"${FILTER}"},
		},
		{
			name: "excluded_leftovers",
			inputOptions: PostCmdOptions{
				Message: servicelog.Message{Summary: "This is a ${PLACEHOLDER} test"},
			},
			excludes: []string{"${PLACEHOLDER}"},
		},
	}

	for _, tt := range tests {
		t.Run(tt.name, func(t *testing.T) {
			tt.inputOptions.checkLeftovers(tt.excludes)
			// no assert is required as checkleftover doesn't return anything, We just have to ensure no Fatal logs are logged.
		})
	}
}
func TestReadTemplate(t *testing.T) {
	tests := []struct {
		name        string
		options     PostCmdOptions
		expectedMsg servicelog.Message
		prepare     func()
	}{
		{
			name: "internal_only_template",
			options: PostCmdOptions{
				InternalOnly: true,
			},
			expectedMsg: servicelog.Message{
				Severity:     "Info",
				ServiceName:  "SREManualAction",
				Summary:      "INTERNAL ONLY, DO NOT SHARE WITH CUSTOMER",
				Description:  "${MESSAGE}",
				InternalOnly: true,
			},
		},
		{
			name: "pre-canned_template_with_overrides",
			options: PostCmdOptions{
				InternalOnly: false,
				Overrides:    []string{"some_override"},
			},
			expectedMsg: servicelog.Message{
				Severity:     "Info",
				ServiceName:  "SREManualAction",
				InternalOnly: true,
			},
		},
		{
			name: "template_file_provided",
			options: PostCmdOptions{
				InternalOnly: false,
				Template:     "template.json",
			},
			expectedMsg: servicelog.Message{
				Severity:     "Info",
				ServiceName:  "TestService",
				Summary:      "Test Summary",
				Description:  "Test Description",
				InternalOnly: true,
			},
			prepare: func() {
				fileContent := `{
					"severity": "Info",
					"service_name": "TestService",
					"summary": "Test Summary",
					"description": "Test Description",
					"internal_only": true
				}`
<<<<<<< HEAD
				if err := os.WriteFile("template.json", []byte(fileContent), 0644); err != nil {
=======
				if err := os.WriteFile("template.json", []byte(fileContent), 0600); err != nil {
>>>>>>> 9363e826
					t.Fatalf("Failed to create template file: %v", err)
				}
			},
		},
	}

	for _, tt := range tests {
		t.Run(tt.name, func(t *testing.T) {
			if tt.prepare != nil {
				tt.prepare()
			}
			tt.options.readTemplate()
			assert.Equal(t, tt.expectedMsg, tt.options.Message)
			if tt.options.Template == "template.json" {
<<<<<<< HEAD
				os.Remove(tt.options.Template)
=======
				_ = os.Remove(tt.options.Template)
>>>>>>> 9363e826
			}
		})
	}
}
func TestReadFilterFile(t *testing.T) {
	tests := []struct {
		name           string
		options        PostCmdOptions
		expectedFilter string
		prepare        func(t *testing.T, options *PostCmdOptions)
	}{
		{
			name: "no_filter_files_specified",
			options: PostCmdOptions{
				filterFiles: []string{},
			},
			expectedFilter: "",
		},
		{
			name: "one_filter_file",
			options: PostCmdOptions{
				filterFiles: []string{},
			},
			expectedFilter: "(Filter content from filter1)",
			prepare: func(t *testing.T, options *PostCmdOptions) {
				// Create a temporary filter file
				fileContent := "Filter content from filter1"
				tmpFile, err := os.CreateTemp("", "filter1_*.txt")
				if err != nil {
					t.Fatalf("Failed to create temp filter file: %v", err)
				}
				defer tmpFile.Close()
				if _, err := tmpFile.Write([]byte(fileContent)); err != nil {
					t.Fatalf("Failed to write to temp filter file: %v", err)
				}
				options.filterFiles = append(options.filterFiles, tmpFile.Name())
			},
		},
		{
			name: "multiple_filter_files",
			options: PostCmdOptions{
				filterFiles: []string{},
			},
			expectedFilter: "(Filter content from filter1) and (Filter content from filter2)",
			prepare: func(t *testing.T, options *PostCmdOptions) {
				fileContent1 := "Filter content from filter1"
				fileContent2 := "Filter content from filter2"
				tmpFile1, err := os.CreateTemp("", "filter1_*.txt")
				if err != nil {
					t.Fatalf("Failed to create temp filter1 file: %v", err)
				}
				defer tmpFile1.Close()
				tmpFile2, err := os.CreateTemp("", "filter2_*.txt")
				if err != nil {
					t.Fatalf("Failed to create temp filter2 file: %v", err)
				}
				defer tmpFile2.Close()
				if _, err := tmpFile1.Write([]byte(fileContent1)); err != nil {
					t.Fatalf("Failed to write to temp filter1 file: %v", err)
				}
				if _, err := tmpFile2.Write([]byte(fileContent2)); err != nil {
					t.Fatalf("Failed to write to temp filter2 file: %v", err)
				}
				options.filterFiles = []string{tmpFile1.Name(), tmpFile2.Name()}
			},
		},
	}

	for _, tt := range tests {
		t.Run(tt.name, func(t *testing.T) {
			if tt.prepare != nil {
				tt.prepare(t, &tt.options)
			}
			tt.options.readFilterFile()
			assert.Equal(t, tt.expectedFilter, tt.options.filtersFromFile)
			for _, filterFile := range tt.options.filterFiles {
<<<<<<< HEAD
				os.Remove(filterFile)
=======
				_ = os.Remove(filterFile)
>>>>>>> 9363e826
			}
		})
	}
}

// Can't Handle positive case as it is going to logs.Fatal().
func TestPrintPostOutput(t *testing.T) {
	tests := []struct {
		name         string
		inputOptions PostCmdOptions
	}{
		{
			name: "no_clusters",
			inputOptions: PostCmdOptions{
				successfulClusters: map[string]string{},
				failedClusters:     map[string]string{},
			},
		},
	}

	for _, tt := range tests {
		t.Run(tt.name, func(t *testing.T) {
			tt.inputOptions.printPostOutput()
		})
	}
}<|MERGE_RESOLUTION|>--- conflicted
+++ resolved
@@ -186,11 +186,7 @@
 		It("reads a URL successfully", func() {
 			server := httptest.NewServer(http.HandlerFunc(func(w http.ResponseWriter, r *http.Request) {
 				w.WriteHeader(http.StatusOK)
-<<<<<<< HEAD
-				w.Write([]byte("test content"))
-=======
 				_, _ = w.Write([]byte("test content"))
->>>>>>> 9363e826
 			}))
 			defer server.Close()
 
@@ -551,11 +547,7 @@
 					"description": "Test Description",
 					"internal_only": true
 				}`
-<<<<<<< HEAD
-				if err := os.WriteFile("template.json", []byte(fileContent), 0644); err != nil {
-=======
 				if err := os.WriteFile("template.json", []byte(fileContent), 0600); err != nil {
->>>>>>> 9363e826
 					t.Fatalf("Failed to create template file: %v", err)
 				}
 			},
@@ -570,11 +562,7 @@
 			tt.options.readTemplate()
 			assert.Equal(t, tt.expectedMsg, tt.options.Message)
 			if tt.options.Template == "template.json" {
-<<<<<<< HEAD
-				os.Remove(tt.options.Template)
-=======
 				_ = os.Remove(tt.options.Template)
->>>>>>> 9363e826
 			}
 		})
 	}
@@ -651,11 +639,7 @@
 			tt.options.readFilterFile()
 			assert.Equal(t, tt.expectedFilter, tt.options.filtersFromFile)
 			for _, filterFile := range tt.options.filterFiles {
-<<<<<<< HEAD
-				os.Remove(filterFile)
-=======
 				_ = os.Remove(filterFile)
->>>>>>> 9363e826
 			}
 		})
 	}
