--- conflicted
+++ resolved
@@ -23,11 +23,7 @@
 	}
 
 	cmd.Flags().StringVarP(&clusterID, "cluster-id", "c", "", "Provide internal ID of the cluster")
-<<<<<<< HEAD
-	cmd.MarkFlagRequired("cluster-id")
-=======
 	_ = cmd.MarkFlagRequired("cluster-id")
->>>>>>> 9363e826
 
 	return cmd
 }
