package resize

import (
	"bufio"
	"context"
	"encoding/json"
	"errors"
	"fmt"
	"log"
	"os"
	"os/exec"
	"strings"
	"time"

	"github.com/aws/aws-sdk-go-v2/aws"
	"github.com/aws/aws-sdk-go-v2/service/ec2"
	"github.com/aws/aws-sdk-go-v2/service/ec2/types"
	cmv1 "github.com/openshift-online/ocm-sdk-go/clustersmgmt/v1"
	machinev1 "github.com/openshift/api/machine/v1"
	machinev1beta1 "github.com/openshift/api/machine/v1beta1"
	bpelevate "github.com/openshift/backplane-cli/pkg/elevate"
	"github.com/openshift/osdctl/cmd/servicelog"
	"github.com/openshift/osdctl/pkg/k8s"
	"github.com/openshift/osdctl/pkg/printer"
	"github.com/openshift/osdctl/pkg/utils"
	"github.com/spf13/cobra"
	"k8s.io/apimachinery/pkg/runtime"
	"sigs.k8s.io/controller-runtime/pkg/client"
)

const (
	resizeControlPlaneServiceLogTemplate = "https://raw.githubusercontent.com/openshift/managed-notifications/master/osd/controlplane_resized.json"
	cpmsNamespace                        = "openshift-machine-api"
	cpmsName                             = "cluster"
)

// controlPlane defines the struct for running resizeControlPlaneNode command
type controlPlane struct {
	clusterID      string
	newMachineType string
	cluster        *cmv1.Cluster

	// client is a K8s client to cluster
	client client.Client

	// clientAdmin is a K8s client to cluster impersonating backplane-cluster-admin
	clientAdmin client.Client

	// reason to provide for elevation (eg: OHSS/PG ticket)
	reason string
}

// This command requires to previously be logged in via `ocm login`
func newCmdResizeControlPlane() *cobra.Command {
	ops := &controlPlane{}
	resizeControlPlaneNodeCmd := &cobra.Command{
		Use:   "control-plane",
		Short: "Resize an OSD/ROSA cluster's control plane nodes",
		Long: `Resize an OSD/ROSA cluster's control plane nodes

  Requires previous login to the api server via "ocm backplane login".
  The user will be prompted to send a service log after initiating the resize. The resize process runs asynchronously,
  and this command exits immediately after sending the service log. Any issues with the resize will be reported via PagerDuty.`,
		Example: `
  # Resize all control plane instances to m5.4xlarge using control plane machine sets
  osdctl cluster resize control-plane -c "${CLUSTER_ID}" --machine-type m5.4xlarge --reason "${OHSS}"`,
		Args:              cobra.NoArgs,
		DisableAutoGenTag: true,
		RunE: func(cmd *cobra.Command, args []string) error {
			if err := ops.New(); err != nil {
				return err
			}
			return ops.run(context.Background())
		},
	}
	resizeControlPlaneNodeCmd.Flags().StringVarP(&ops.clusterID, "cluster-id", "c", "", "The internal ID of the cluster to perform actions on")
	resizeControlPlaneNodeCmd.Flags().StringVar(&ops.newMachineType, "machine-type", "", "The target AWS machine type to resize to (e.g. m5.2xlarge)")
	resizeControlPlaneNodeCmd.Flags().StringVar(&ops.reason, "reason", "", "The reason for this command, which requires elevation, to be run (usually an OHSS or PD ticket)")
	resizeControlPlaneNodeCmd.MarkFlagRequired("cluster-id")
	resizeControlPlaneNodeCmd.MarkFlagRequired("machine-type")
	resizeControlPlaneNodeCmd.MarkFlagRequired("reason")

	return resizeControlPlaneNodeCmd
}

func (o *controlPlane) New() error {
<<<<<<< HEAD
	if err := validateInstanceSize(o.newMachineType, "controlplane"); err != nil {
		return err
	}

	if o.cluster.Hypershift().Enabled() {
=======
	if o.cluster != nil && o.cluster.Hypershift().Enabled() {
>>>>>>> 51ccbd98
		return errors.New("this command should not be used for HCP clusters")
	}

	err := utils.IsValidClusterKey(o.clusterID)
	if err != nil {
		return err
	}

	connection, err := utils.CreateConnection()
	if err != nil {
		return err
	}
	defer connection.Close()

	cluster, err := utils.GetCluster(connection, o.clusterID)
	if err != nil {
		return err
	}

	o.cluster = cluster

	// Ensure we store the internal OCM cluster id
	o.clusterID = cluster.ID()

	scheme := runtime.NewScheme()
	// Register machinev1 for ControlPlaneMachineSets
	if err := machinev1.Install(scheme); err != nil {
		return err
	}

	c, err := k8s.New(o.clusterID, client.Options{Scheme: scheme})
	if err != nil {
		return err
	}

	cAdmin, err := k8s.NewAsBackplaneClusterAdmin(o.cluster.ID(), client.Options{Scheme: scheme}, []string{
		o.reason,
		fmt.Sprintf("Need elevation for %s cluster in order to resize it to instance type %s", o.clusterID, o.newMachineType),
	}...)
	if err != nil {
		return err
	}

	o.client = c
	o.clientAdmin = cAdmin
	return nil
}

func (o *controlPlane) embiggenMachineType() {}

type optionsDialogResponse int64

const (
	Undefined optionsDialogResponse = 0
	Retry                           = 1
	Skip                            = 2
	Force                           = 3
	Cancel                          = 4
)

func retryCancelDialog(procedure string) (optionsDialogResponse, error) {
	fmt.Printf("Do you want to retry %s or cancel this command? (retry/cancel):\n", procedure)

	reader := bufio.NewReader(os.Stdin)

	responseBytes, _, err := reader.ReadLine()
	if err != nil {
		return Undefined, fmt.Errorf("reader.ReadLine() resulted in an error: %s", err)
	}

	response := strings.ToUpper(string(responseBytes))

	switch response {
	case "RETRY":
		return Retry, nil
	case "CANCEL":
		return Cancel, nil
	default:
		fmt.Println("Invalid response, expected 'retry' or 'cancel' (case-insensitive).")
		return retryCancelDialog(procedure)
	}
}

func withRetryCancelOption(fn func() error, procedure string) (err error) {
	err = fn()
	if err == nil {
		return nil
	}
	dialogResponse, err := retryCancelDialog(procedure)
	if err != nil {
		return err
	}

	switch dialogResponse {
	case Retry:
		return withRetryCancelOption(fn, procedure)
	case Cancel:
		return errors.New("exiting")
	default:
		return errors.New("unhandled enumerator in withRetryCancelOption")
	}
}

func retrySkipCancelDialog(procedure string) (optionsDialogResponse, error) {
	fmt.Printf("Do you want to retry %[1]s, skip %[1]s or cancel this command? (retry/skip/cancel):\n", procedure)

	reader := bufio.NewReader(os.Stdin)

	responseBytes, _, err := reader.ReadLine()
	if err != nil {
		return Undefined, fmt.Errorf("reader.ReadLine() resulted in an error: %s", err)
	}

	response := strings.ToUpper(string(responseBytes))

	switch response {
	case "RETRY":
		return Retry, nil
	case "SKIP":
		return Skip, nil
	case "CANCEL":
		return Cancel, nil
	default:
		fmt.Println("Invalid response, expected 'retry', 'skip' or 'cancel' (case-insensitive).")
		return retrySkipCancelDialog(procedure)
	}
}

func withRetrySkipCancelOption(fn func() error, procedure string) (err error) {
	err = fn()
	if err == nil {
		return nil
	}
	fmt.Println(err)
	dialogResponse, err := retrySkipCancelDialog(procedure)
	if err != nil {
		return err
	}

	switch dialogResponse {
	case Retry:
		return withRetrySkipCancelOption(fn, procedure)
	case Skip:
		fmt.Printf("Skipping %s...\n", procedure)
	case Cancel:
		return errors.New("exiting")
	default:
		return errors.New("unhandled enumerator in withRetrySkipCancelOption")
	}
	return nil
}

func retrySkipForceCancelDialog(procedure string) (optionsDialogResponse, error) {
	fmt.Printf("Do you want to retry %s, skip %s, force %s or cancel this command? (retry/skip/force/cancel):\n", procedure, procedure, procedure)

	reader := bufio.NewReader(os.Stdin)

	responseBytes, _, err := reader.ReadLine()
	if err != nil {
		return Undefined, fmt.Errorf("reader.ReadLine() resulted in an error: %s", err)
	}

	response := strings.ToUpper(string(responseBytes))

	switch response {
	case "RETRY":
		return Retry, nil
	case "SKIP":
		return Skip, nil
	case "FORCE":
		return Force, nil
	case "CANCEL":
		return Cancel, nil
	default:
		fmt.Println("Invalid response, expected 'retry', 'skip', 'force' or 'cancel' (case-insensitive).")
		return retrySkipForceCancelDialog(procedure)
	}
}

func (o *controlPlane) forceDrainNode(nodeID string, reason string) error {
	printer.PrintlnGreen("Force draining node... This might take a minute or two...")
	err := bpelevate.RunElevate([]string{
		fmt.Sprintf("%s - Elevate required to force drain node for resizecontroleplanenode", reason),
		"adm drain --ignore-daemonsets --delete-emptydir-data --force", nodeID,
	})
	if err != nil {
		return fmt.Errorf("failed to force drain:\n%s", err)
	}
	return nil
}

func (o *controlPlane) drainNode(nodeID string, reason string) error {
	printer.PrintlnGreen("Draining node", nodeID)

	err := bpelevate.RunElevate([]string{
		fmt.Sprintf("%s - Elevate required to drain node for resizecontroleplanenode", reason),
		"adm drain --ignore-daemonsets --delete-emptydir-data", nodeID,
	})
	if err != nil {
		fmt.Println("Failed to drain node:")
		fmt.Println(err)

		dialogResponse, err := retrySkipForceCancelDialog("draining node")
		if err != nil {
			return err
		}

		switch dialogResponse {
		case Retry:
			return o.drainNode(nodeID, reason)
		case Skip:
			fmt.Println("Skipping node drain")
		case Force:
			err = withRetrySkipCancelOption(func() error { return o.forceDrainNode(nodeID, reason) }, "force draining")
			if err != nil {
				return err
			}
		case Cancel:
			return errors.New("exiting")
		}
	}
	return nil
}

func stopNode(ctx context.Context, awsClient resizeControlPlaneNodeAWSClient, nodeID string) error {
	printer.PrintfGreen("Stopping ec2 instance %s. This might take a minute or two...\n", nodeID)

	_, err := awsClient.StopInstances(ctx, &ec2.StopInstancesInput{
		InstanceIds: []string{nodeID},
	})
	if err != nil {
		return fmt.Errorf("unable to request stop of ec2 instance: %v", err)
	}

	waiter := ec2.NewInstanceStoppedWaiter(awsClient)
	describeInstancesInput := &ec2.DescribeInstancesInput{
		InstanceIds: []string{nodeID},
	}

	err = waiter.Wait(ctx, describeInstancesInput, 10*time.Minute)
	if err != nil {
		return fmt.Errorf("unable to stop or timed out while stopping ec2 instance: %s", err)
	}
	return nil
}

func modifyInstanceAttribute(ctx context.Context, awsClient resizeControlPlaneNodeAWSClient, nodeID string, newMachineType string) error {
	printer.PrintlnGreen("Modifying machine type of instance:", nodeID, "to", newMachineType)

	modifyInstanceAttributeInput := &ec2.ModifyInstanceAttributeInput{InstanceId: &nodeID, InstanceType: &types.AttributeValue{Value: &newMachineType}}

	_, err := awsClient.ModifyInstanceAttribute(ctx, modifyInstanceAttributeInput)
	if err != nil {
		return fmt.Errorf("unable to modify ec2 instance: %v", err)
	}
	return nil
}

func startNode(ctx context.Context, awsClient resizeControlPlaneNodeAWSClient, nodeID string) error {
	printer.PrintfGreen("Starting instance %s. This might take a minute or two...\n", nodeID)

	_, err := awsClient.StartInstances(ctx, &ec2.StartInstancesInput{
		InstanceIds: []string{nodeID},
	})
	if err != nil {
		return fmt.Errorf("unable to request start of ec2 instance: %v", err)
	}

	waiter := ec2.NewInstanceRunningWaiter(awsClient)
	describeInstancesInput := &ec2.DescribeInstancesInput{
		InstanceIds: []string{nodeID},
	}

	err = waiter.Wait(ctx, describeInstancesInput, 10*time.Minute)
	if err != nil {
		return fmt.Errorf("unable to run or timed out while running ec2 instance: %s", err)
	}
	return nil
}

func uncordonNode(nodeID string) error {
	printer.PrintlnGreen("Uncordoning node", nodeID)
	cmd := fmt.Sprintf("oc adm uncordon %s", nodeID)
	output, err := exec.Command("bash", "-c", cmd).CombinedOutput()

	if err != nil {
		fmt.Printf("Failed to uncordon node: %s", strings.TrimSpace(string(output)))
		return err
	}
	return nil
}

func getNodeAwsInstanceData(ctx context.Context, node string, awsClient resizeControlPlaneNodeAWSClient) (string, string, error) {
	params := &ec2.DescribeInstancesInput{
		Filters: []types.Filter{
			{
				Name:   aws.String("private-dns-name"),
				Values: []string{node},
			},
		},
	}
	ret, err := awsClient.DescribeInstances(ctx, params)
	if err != nil {
		return "", "", err
	}

	if len(ret.Reservations) == 0 || len(ret.Reservations[0].Instances) == 0 {
		return "", "", errors.New("no instances found for the given node")
	}

	awsInstanceID := *ret.Reservations[0].Instances[0].InstanceId

	var machineName string
	tags := ret.Reservations[0].Instances[0].Tags
	for _, t := range tags {
		if *t.Key == "Name" {
			machineName = *t.Value
			break
		}
	}

	if machineName == "" {
		return "", "", errors.New("could not retrieve node machine name")
	}

	fmt.Println("Node", node, "found as AWS internal InstanceId", awsInstanceID, "with machine name", machineName)

	return machineName, awsInstanceID, nil
}

func (o *controlPlane) patchMachineType(machine string, machineType string, reason string) error {
	printer.PrintlnGreen("Patching machine type of machine", machine, "to", machineType)
	err := bpelevate.RunElevate([]string{
		fmt.Sprintf("%s - Elevate required to patch machine type of machine %s to %s", reason, machine, machineType),
		`-n openshift-machine-api patch machine`, machine, `--patch "{\"spec\":{\"providerSpec\":{\"value\":{\"instanceType\":\"` + machineType + `\"}}}}" --type merge`,
	})
	if err != nil {
		return fmt.Errorf("could not patch machine type:\n%s", err)
	}
	return nil
}

type resizeControlPlaneNodeAWSClient interface {
	ec2.DescribeInstancesAPIClient
	StartInstances(ctx context.Context, params *ec2.StartInstancesInput, optFns ...func(*ec2.Options)) (*ec2.StartInstancesOutput, error)
	StopInstances(ctx context.Context, params *ec2.StopInstancesInput, optFns ...func(*ec2.Options)) (*ec2.StopInstancesOutput, error)
	ModifyInstanceAttribute(ctx context.Context, params *ec2.ModifyInstanceAttributeInput, optFns ...func(*ec2.Options)) (*ec2.ModifyInstanceAttributeOutput, error)
}

// run performs a control plane resize leveraging control plane machine sets
// https://docs.openshift.com/container-platform/latest/machine_management/control_plane_machine_management/cpmso-about.html
func (o *controlPlane) run(ctx context.Context) error {
	cpms := &machinev1.ControlPlaneMachineSet{}
	if err := o.client.Get(ctx, client.ObjectKey{Namespace: cpmsNamespace, Name: cpmsName}, cpms); err != nil {
		return fmt.Errorf("error retrieving control plane machine set: %v", err)
	}

	if cpms.Spec.State != machinev1.ControlPlaneMachineSetStateActive {
		return fmt.Errorf("control plane machine set is unexpectedly in %s state, must be %s - check for service logs, support exceptions, ask for a second opinion", cpms.Spec.State, machinev1.ControlPlaneMachineSetStateActive)
	}

	patch := client.MergeFrom(cpms.DeepCopy())

	var (
		rawBytes []byte
		err      error
	)
	switch o.cluster.CloudProvider().ID() {
	case "aws":
		awsSpec := &machinev1beta1.AWSMachineProviderConfig{}
		if err := json.Unmarshal(cpms.Spec.Template.OpenShiftMachineV1Beta1Machine.Spec.ProviderSpec.Value.Raw, &awsSpec); err != nil {
			return fmt.Errorf("error unmarshalling providerSpec: %v", err)
		}
		awsSpec.InstanceType = o.newMachineType

		rawBytes, err = json.Marshal(awsSpec)
		if err != nil {
			return fmt.Errorf("error marshalling awsSpec: %v", err)
		}
	case "gcp":
		gcpSpec := &machinev1beta1.GCPMachineProviderSpec{}
		if err := json.Unmarshal(cpms.Spec.Template.OpenShiftMachineV1Beta1Machine.Spec.ProviderSpec.Value.Raw, gcpSpec); err != nil {
			return fmt.Errorf("error unmarshalling providerSpec: %v", err)
		}

		gcpSpec.MachineType = o.newMachineType
		rawBytes, err = json.Marshal(gcpSpec)
		if err != nil {
			return fmt.Errorf("error marshalling gcpSpec: %v", err)
		}
	default:
		return fmt.Errorf("cloud provider not supported: %s, only AWS and GCP are supported", o.cluster.CloudProvider().ID())
	}

	log.Printf("Initiating control plane node resize for cluster %s/%s to %s using control plane machine sets. This process runs asynchronously.", o.cluster.Name(), o.cluster.ID(), o.newMachineType)
	if !utils.ConfirmPrompt() {
		return errors.New("aborting control plane resize")
	}

	// Patch the ControlPlaneMachineSet
	cpms.Spec.Template.OpenShiftMachineV1Beta1Machine.Spec.ProviderSpec.Value = &runtime.RawExtension{Raw: rawBytes}
	if err := o.clientAdmin.Patch(ctx, cpms, patch); err != nil {
		return fmt.Errorf("failed patching control plane machine set: %v", err)
	}

	log.Println("Control plane machine set patched successfully. The resize is now in progress and will complete asynchronously. This command will exit after sending a service log, and any issues will be reported via PagerDuty.")

	return promptGenerateResizeSL(o.clusterID, o.newMachineType)
}

func promptGenerateResizeSL(clusterID string, newMachineType string) error {
	fmt.Println("The resize operation is in progress and will complete asynchronously. A service log will now be sent to document this action. Any issues with the resize will be reported via PagerDuty.")
	fmt.Println("Would you like to proceed with sending the service log?")
	if !utils.ConfirmPrompt() {
		fmt.Println("Service log not sent. The resize is still in progress, and this command will now exit. Monitor PagerDuty for any issues.")
		return nil
	}

	var jiraID string
	fmt.Print("Please enter the JIRA ID that corresponds to this resize: ")
	_, err := fmt.Scanln(&jiraID)
	if err != nil {
		log.Printf("Error reading JIRA ID: %v, proceeding with empty value", err)
	}

	var justification string
	fmt.Print("Please enter a justification for the resize: ")
	scanner := bufio.NewScanner(os.Stdin)
	if scanner.Scan() {
		justification = scanner.Text()
	} else if err := scanner.Err(); err != nil {
		errText := "failed to read justification text, send service log manually"
		_, _ = fmt.Fprintf(os.Stderr, "%s: %v\n", errText, err)
		return errors.New(errText)
	}

	postCmd := servicelog.PostCmdOptions{
		Template: resizeControlPlaneServiceLogTemplate,
		TemplateParams: []string{
			fmt.Sprintf("INSTANCE_TYPE=%s", newMachineType),
			fmt.Sprintf("JIRA_ID=%s", jiraID),
			fmt.Sprintf("JUSTIFICATION=%s", justification),
		},
		ClusterId: clusterID,
	}

	if err := postCmd.Run(); err != nil {
		return fmt.Errorf("failed to send service log: %v", err)
	}

	fmt.Println("Service log sent successfully. Use the following command to track progress of the resize:")
	fmt.Println()
	fmt.Println(`watch -d 'oc get machines -n openshift-machine-api -l machine.openshift.io/cluster-api-machine-role=master && oc get nodes -l node-role.kubernetes.io/control-plane'`)

	return nil
}<|MERGE_RESOLUTION|>--- conflicted
+++ resolved
@@ -84,15 +84,11 @@
 }
 
 func (o *controlPlane) New() error {
-<<<<<<< HEAD
 	if err := validateInstanceSize(o.newMachineType, "controlplane"); err != nil {
 		return err
 	}
 
-	if o.cluster.Hypershift().Enabled() {
-=======
 	if o.cluster != nil && o.cluster.Hypershift().Enabled() {
->>>>>>> 51ccbd98
 		return errors.New("this command should not be used for HCP clusters")
 	}
 
