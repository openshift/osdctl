--- conflicted
+++ resolved
@@ -35,10 +35,6 @@
 	}
 
 	statusCmd.Flags().StringVarP(&ops.clusterID, "cluster-id", "c", "", "Cluster ID for which to get support status")
-<<<<<<< HEAD
-	statusCmd.MarkFlagRequired("cluster-id")
-=======
->>>>>>> 9363e826
 	statusCmd.Flags().BoolVarP(&ops.verbose, "verbose", "", false, "Verbose output")
 
 	_ = statusCmd.MarkFlagRequired("cluster-id")
