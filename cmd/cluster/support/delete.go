package support

import (
	"encoding/json"
	"fmt"
	"net/http"
	"os"

	"github.com/openshift-online/ocm-cli/pkg/arguments"
	sdk "github.com/openshift-online/ocm-sdk-go"
	v1 "github.com/openshift-online/ocm-sdk-go/clustersmgmt/v1"
	"github.com/openshift/osdctl/internal/support"
	"github.com/openshift/osdctl/internal/utils/globalflags"
	"github.com/openshift/osdctl/pkg/utils"
	ctlutil "github.com/openshift/osdctl/pkg/utils"
	"github.com/spf13/cobra"
	"k8s.io/cli-runtime/pkg/genericclioptions"
	cmdutil "k8s.io/kubectl/pkg/cmd/util"
)

type deleteOptions struct {
	output                 string
	verbose                bool
	clusterID              string
	limitedSupportReasonID string
	removeAll              bool
	isDryRun               bool

	genericclioptions.IOStreams
	GlobalOptions *globalflags.GlobalOptions
}

func newCmddelete(streams genericclioptions.IOStreams, globalOpts *globalflags.GlobalOptions) *cobra.Command {

	ops := newDeleteOptions(streams, globalOpts)
	deleteCmd := &cobra.Command{
		Use:               "delete --cluster-id <cluster-identifier>",
		Short:             "Delete specified limited support reason for a given cluster",
		Args:              cobra.NoArgs,
		DisableAutoGenTag: true,
		Run: func(cmd *cobra.Command, args []string) {
			cmdutil.CheckErr(ops.complete(cmd, args))
			cmdutil.CheckErr(ops.run())
		},
	}

	// Defined required flags
	deleteCmd.Flags().StringVarP(&ops.clusterID, "cluster-id", "c", "", "Internal cluster ID (required)")
	deleteCmd.Flags().BoolVar(&ops.removeAll, "all", false, "Remove all limited support reasons")
	deleteCmd.Flags().StringVarP(&ops.limitedSupportReasonID, "limited-support-reason-id", "i", "", "Limited support reason ID")
	deleteCmd.Flags().BoolVarP(&ops.isDryRun, "dry-run", "d", false, "Dry-run - print the limited support reason about to be sent but don't send it.")
	deleteCmd.Flags().BoolVarP(&ops.verbose, "verbose", "", false, "Verbose output")

	// Mark cluster-id as required
<<<<<<< HEAD
	deleteCmd.MarkFlagRequired("cluster-id")
=======
	_ = deleteCmd.MarkFlagRequired("cluster-id")
>>>>>>> 9363e826

	return deleteCmd
}

func newDeleteOptions(streams genericclioptions.IOStreams, globalOpts *globalflags.GlobalOptions) *deleteOptions {

	return &deleteOptions{
		IOStreams:     streams,
		GlobalOptions: globalOpts,
	}
}

func (o *deleteOptions) complete(cmd *cobra.Command, args []string) error {

	if o.limitedSupportReasonID != "" && o.removeAll {
		return cmdutil.UsageErrorf(cmd, "Cannot provide a reason ID with the `all` flag. Please provide one or the other.")
	}

	o.output = o.GlobalOptions.Output

	return nil
}

func (o *deleteOptions) run() error {

	// Check that the cluster key (name, identifier or external identifier) given by the user
	// is reasonably safe so that there is no risk of SQL injection
	err := ctlutil.IsValidClusterKey(o.clusterID)
	if err != nil {
		return err
	}

	// Create an OCM client to talk to the cluster API
	connection, err := ctlutil.CreateConnection()
	if err != nil {
		return err
	}
	defer func() {
		if err := connection.Close(); err != nil {
			fmt.Printf("Cannot close the connection: %q\n", err)
			os.Exit(1)
		}
	}()

	// Stop here if dry-run
	if o.isDryRun {
		return nil
	}

	// confirmSend prompt to confirm
	if !utils.ConfirmPrompt() {
		return nil
	}

	//getting the cluster
	cluster, err := ctlutil.GetCluster(connection, o.clusterID)
	if err != nil {
		return fmt.Errorf("Can't retrieve cluster: %v\n", err)
	}

	/*conditions to check the presence of --all & -i flags;
	also, checking if there is one or more limited support resonID before deleting the same */
	var limitedSupportReasonIds []string
	limitedSupportReasons, err := getLimitedSupportReasons(o.clusterID)

	if len(limitedSupportReasons) == 0 {
		return fmt.Errorf("Cluster is not in limited support. \n")
	}

	if o.removeAll || (len(limitedSupportReasons) > 1 && o.limitedSupportReasonID == "") {
		if !o.removeAll && o.limitedSupportReasonID == "" {
			return fmt.Errorf("This cluster has multiple limited support reason IDs.\nPlease specify the exact reason ID or the `all` flag \n")
		}
		for _, limitedSupportReason := range limitedSupportReasons {
			err = deleteLimitedSupportReason(connection, cluster, limitedSupportReason.ID())
		}
	} else {
		if len(limitedSupportReasons) == 1 {
			o.limitedSupportReasonID = limitedSupportReasons[0].ID()
		}
		limitedSupportReasonIds = append(limitedSupportReasonIds, o.limitedSupportReasonID)
		for _, limitedSupportReasonId := range limitedSupportReasonIds {
			err = deleteLimitedSupportReason(connection, cluster, limitedSupportReasonId)
		}
	}
	return err
}

func deleteLimitedSupportReason(connection SDKConnection, cluster *v1.Cluster, reasonID string) (err error) {
	deleteRequest, err := createDeleteRequest(connection, cluster, reasonID)
	if err != nil {
		return fmt.Errorf("failed post call %q\n", err)
	}
	deleteResponse, err := utils.SendRequest(deleteRequest)
	if err != nil {
		return fmt.Errorf("Failed to get delete call response: %q\n", err)
	}

	err = checkDelete(deleteResponse)
	if err != nil {
		return fmt.Errorf("check for delete call failed: %q", err)
	}
	return nil
}

// createDeleteRequest sets the delete API and returns a request
// SDKConnection is an interface that is satisfied by the sdk.Connection and by our mock connection
// this facilitates unit test and allow us to mock Post() and Delete() api calls
func createDeleteRequest(ocmClient SDKConnection, cluster *v1.Cluster, reasonID string) (request *sdk.Request, err error) {

	targetAPIPath := "/api/clusters_mgmt/v1/clusters/" + cluster.ID() + "/limited_support_reasons/" + reasonID

	request = ocmClient.Delete()
	err = arguments.ApplyPathArg(request, targetAPIPath)
	if err != nil {
		return nil, fmt.Errorf("cannot parse API path '%s': %v", targetAPIPath, err)
	}
	return request, nil
}

// checkDelete checks the response from delete API call
// 204 if success, otherwise error
func checkDelete(response *sdk.Response) error {

	var badReply *support.BadReply
	body := response.Bytes()
	if response.Status() == http.StatusNoContent {
		fmt.Printf("Limited support reason deleted successfully\n")
		return nil
	}

	if ok := json.Valid(body); !ok {
		return fmt.Errorf("server returned invalid JSON")
	}

	if err := json.Unmarshal(body, &badReply); err != nil {
		return fmt.Errorf("cannot parse the error JSON meessage: %q", err)
	}
	return nil
}<|MERGE_RESOLUTION|>--- conflicted
+++ resolved
@@ -52,11 +52,7 @@
 	deleteCmd.Flags().BoolVarP(&ops.verbose, "verbose", "", false, "Verbose output")
 
 	// Mark cluster-id as required
-<<<<<<< HEAD
-	deleteCmd.MarkFlagRequired("cluster-id")
-=======
 	_ = deleteCmd.MarkFlagRequired("cluster-id")
->>>>>>> 9363e826
 
 	return deleteCmd
 }
