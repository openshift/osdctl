--- conflicted
+++ resolved
@@ -58,15 +58,9 @@
 		Long:              "Obtain emergency credentials to access the given cluster. You must be logged into the cluster's hive shard",
 		Args:              cobra.NoArgs,
 		DisableAutoGenTag: true,
-<<<<<<< HEAD
-		Run: func(cmd *cobra.Command, args []string) {
-			cmdutil.CheckErr(accessCmdComplete(cmd))
-			cmdutil.CheckErr(ops.Run(cmd))
-=======
 		Run: func(_ *cobra.Command, _ []string) {
 			cmdutil.CheckErr(ops.accessCmdComplete())
 			cmdutil.CheckErr(ops.Run(context.Background()))
->>>>>>> 9363e826
 		},
 	}
 	accessCmd.AddCommand(newCmdCleanup(client, streams))
@@ -78,17 +72,6 @@
 	return accessCmd
 }
 
-<<<<<<< HEAD
-// accessCmdComplete verifies the command's invocation, returning an error if the usage is invalid
-func accessCmdComplete(cmd *cobra.Command) error {
-
-	clusterID := cmd.Flag("cluster-id").Value.String()
-
-	return osdctlutil.IsValidClusterKey(clusterID)
-}
-
-=======
->>>>>>> 9363e826
 // clusterAccessOptions contains the objects and information required to access a cluster
 type clusterAccessOptions struct {
 	reason    string
@@ -98,11 +81,7 @@
 }
 
 // newClusterAccessOptions creates a clusterAccessOptions object
-<<<<<<< HEAD
-func newClusterAccessOptions(client *k8s.LazyClient, streams genericclioptions.IOStreams) clusterAccessOptions {
-=======
 func newClusterAccessOptions(streams genericclioptions.IOStreams) clusterAccessOptions {
->>>>>>> 9363e826
 	a := clusterAccessOptions{
 		IOStreams: streams,
 	}
@@ -131,16 +110,10 @@
 	return strings.TrimSpace(in), err
 }
 
-<<<<<<< HEAD
-// Run executes the 'break-glass' access subcommand
-func (c *clusterAccessOptions) Run(cmd *cobra.Command) error {
-	clusterIdentifier := c.clusterID
-=======
 // accessCmdComplete verifies the command's invocation, returning an error if the usage is invalid
 func (c *clusterAccessOptions) accessCmdComplete() error {
 	return osdctlutil.IsValidClusterKey(c.clusterID)
 }
->>>>>>> 9363e826
 
 // Run executes the 'break-glass' access subcommand
 func (c *clusterAccessOptions) Run(ctx context.Context) error {
@@ -451,11 +424,7 @@
 }
 
 // waitForJumpPod polls until the given pod is ready
-<<<<<<< HEAD
-func (c *clusterAccessOptions) waitForJumpPod(pod corev1.Pod, interval time.Duration, timeout time.Duration) error {
-=======
 func waitForJumpPod(ctx context.Context, kubeCli kclient.Client, pod corev1.Pod, interval time.Duration, timeout time.Duration) error {
->>>>>>> 9363e826
 	key := types.NamespacedName{
 		Name:      pod.Name,
 		Namespace: pod.Namespace,
