--- conflicted
+++ resolved
@@ -1,4 +1,9 @@
 package cluster
+
+/*
+ * Relevant documentation:
+ * https://github.com/openshift/ops-sop/blob/master/v4/howto/transfer_cluster_ownership.md
+ */
 
 import (
 	"bufio"
@@ -49,25 +54,15 @@
 
 // transferOwnerOptions defines the struct for running transferOwner command
 type transferOwnerOptions struct {
-<<<<<<< HEAD
 	clusterID        string
+	oldOwnerName     string
 	newOwnerName     string
 	reason           string
-	dryrun           bool
+	dryrun           bool //TODO: This is misleading. Currently+historically dryrun still rotates the pull secret before exiting.
 	hypershift       bool
 	doPullSecretOnly bool
 	opDescription    string
 	cluster          *cmv1.Cluster
-=======
-	output       string
-	clusterID    string
-	oldOwnerName string
-	newOwnerName string
-	reason       string
-	dryrun       bool
-	hypershift   bool
-	cluster      *cmv1.Cluster
->>>>>>> 33e5fa1a
 
 	genericclioptions.IOStreams
 	GlobalOptions *globalflags.GlobalOptions
@@ -79,7 +74,7 @@
 
 const transferOwnerCmdExample = `
   # Transfer ownership
-  osdctl cluster transfer-owner --new-owner "new_OCM_userName" --cluster-id 1kfmyclusteristhebesteverp8m --reason "transfer ownership per jira-id"
+  osdctl cluster transfer-owner --new-owner "$NEW_ACCOUNT" --old-owner "$OLD_ACCOUNT" --cluster-id 1kfmyclusteristhebesteverp8m --reason "transfer ownership per jira-id"
 `
 
 func newCmdTransferOwner(streams genericclioptions.IOStreams, globalOpts *globalflags.GlobalOptions) *cobra.Command {
@@ -99,19 +94,17 @@
 	transferOwnerCmd.Flags().StringVarP(&ops.clusterID, "cluster-id", "C", "", "The Internal Cluster ID/External Cluster ID/ Cluster Name")
 	transferOwnerCmd.Flags().StringVar(&ops.oldOwnerName, "old-owner", ops.oldOwnerName, "The old owner's username to transfer the cluster from")
 	transferOwnerCmd.Flags().StringVar(&ops.newOwnerName, "new-owner", ops.newOwnerName, "The new owner's username to transfer the cluster to")
+	//TODO: dryrun is misleading. Currently+historically dryrun still rotates the pull secret before exiting prior to transfer of ownership.
 	transferOwnerCmd.Flags().BoolVarP(&ops.dryrun, "dry-run", "d", false, "Dry-run - show all changes but do not apply them")
 	transferOwnerCmd.Flags().BoolVar(&ops.doPullSecretOnly, "pull-secret-only", false, "Update cluster pull secret from current OCM AccessToken data without ownership transfer")
 	transferOwnerCmd.Flags().StringVar(&ops.reason, "reason", "", "The reason for this command, which requires elevation, to be run (usualy an OHSS or PD ticket)")
 
 	_ = transferOwnerCmd.MarkFlagRequired("cluster-id")
-<<<<<<< HEAD
-=======
 	_ = transferOwnerCmd.MarkFlagRequired("old-owner")
 	_ = transferOwnerCmd.MarkFlagRequired("new-owner")
->>>>>>> 33e5fa1a
 	_ = transferOwnerCmd.MarkFlagRequired("reason")
 	_ = transferOwnerCmd.Flags().MarkHidden("pull-secret-only")
-	_ = transferOwnerCmd.MarkFlagRequired("new-owner")
+
 	return transferOwnerCmd
 }
 
@@ -144,21 +137,38 @@
 	return nil
 }
 
-func generateInternalServiceLog(params serviceLogParameters) servicelog.PostCmdOptions {
-	return servicelog.PostCmdOptions{
+func generateInternalServiceLog(params serviceLogParameters, dryRun bool) servicelog.PostCmdOptions {
+	sl := servicelog.PostCmdOptions{
 		ClusterId: params.ClusterID,
 		TemplateParams: []string{
 			"MESSAGE=" + fmt.Sprintf("From user '%s' in Red Hat account %s => user '%s' in Red Hat account %s.", params.OldOwnerName, params.OldOwnerID, params.NewOwnerName, params.NewOwnerID),
 		},
 		InternalOnly: true,
 	}
-}
-
-func generateServiceLog(params serviceLogParameters, template string) servicelog.PostCmdOptions {
-	return servicelog.PostCmdOptions{
+	sl.SetDryRun(dryRun)
+	return sl
+}
+
+func generateServiceLog(params serviceLogParameters, template string, dryRun bool) servicelog.PostCmdOptions {
+	sl := servicelog.PostCmdOptions{
 		Template:  template,
 		ClusterId: params.ClusterID,
 	}
+	sl.SetDryRun(dryRun)
+	return sl
+}
+
+// Wrapper providing additional info from SOP procedure
+func getOcmAccountWithHelpMessage(ocm *sdk.Connection, userName string) (*amv1.Account, error) {
+	account, err := utils.GetAccount(ocm, userName)
+	if err != nil {
+		red.Fprintf(os.Stderr, "Could not get account for:'%s'. Error:'%s'\n", userName, err)
+		red.Fprintf(os.Stderr, "If 0 accounts were found, this may indicate '%s' has never logged on http://console.redhat.com/ .\n", userName)
+		red.Fprintf(os.Stderr, "Please confirm '%s' is correct. If correct, please ask this user to login at least once on http://console.redhat.com/.\n", userName)
+		red.Fprint(os.Stderr, "Note: It can take some time (up to ~1h) after the first login before the OCM database is updated.\n")
+		return account, fmt.Errorf("could not get current owner's account, err:'%w'", err)
+	}
+	return account, err
 }
 
 func updatePullSecret(conn *sdk.Connection, kubeCli client.Client, clientset *kubernetes.Clientset, clusterID string, pullsecret []byte) error {
@@ -213,10 +223,11 @@
 
 func awaitPullSecretSyncSet(hiveNamespace string, cdName string, kubeCli client.Client) error {
 	ctx := context.TODO()
+	const ssName string = "pull-secret-replacement"
 
 	syncSet := &hiveapiv1.SyncSet{
 		ObjectMeta: metav1.ObjectMeta{
-			Name:      "pull-secret-replacement",
+			Name:      ssName,
 			Namespace: hiveNamespace,
 		},
 		Spec: hiveapiv1.SyncSetSpec{
@@ -287,19 +298,21 @@
 		time.Sleep(time.Second * 5)
 	}
 	if !isSSSynced {
-		return fmt.Errorf("syncset failed to sync. Please verify syncset is still there and manually delete syncset ")
+		return fmt.Errorf("syncset:'%s/%s' failed to sync. Please verify syncset is still there and manually delete syncset ", hiveNamespace, ssName)
 	}
 
 	// Clean up the SS on hive
 	err = kubeCli.Delete(ctx, syncSet)
 	if err != nil {
-		return fmt.Errorf("failed to delete SyncSet: %w", err)
+		return fmt.Errorf("failed to delete SyncSet:'%s/%s', err: %w", hiveNamespace, ssName, err)
 	}
 
 	return nil
 }
 
+// func rolloutTelemeterClientPods(clientset *kubernetes.Clientset, namespace, selector string) error {
 func rolloutPods(clientset *kubernetes.Clientset, namespace, selector string) error {
+	fmt.Printf("Attempting to refresh pods, namespace:'%s', selector:'%s'\n", namespace, selector)
 	// Delete pods with the specified label selector in the specified namespace.
 	pods, err := clientset.CoreV1().Pods(namespace).List(context.TODO(), metav1.ListOptions{
 		LabelSelector: selector,
@@ -323,6 +336,7 @@
 func comparePullSecretAuths(pullSecret *corev1.Secret, expectedAuths map[string]*amv1.AccessTokenAuth) error {
 	var err error = nil
 	var psTokenAuth *amv1.AccessTokenAuth = nil
+
 	blue.Println("\nComparing pull-secret to expected auth sections...")
 	for akey, auth := range expectedAuths {
 		// Find the matching auth entry for this registry name in the cluster pull_secret data...
@@ -547,11 +561,11 @@
 func (o *transferOwnerOptions) run() error {
 	// Initiate Connections First
 
-	// Create an OCM client to talk to the cluster API
-	// the user has to be logged in (e.g. 'ocm login')
 	var err error
 	// To avoid warnings/backtrace, if k8s controller-runtime logger is not yet set, do it now...
 	log.SetLogger(zap.New(zap.WriteTo(os.Stderr)))
+	// Create an OCM client to talk to the cluster API
+	// the user has to be logged in (e.g. 'ocm login')
 	ocm, err := utils.CreateConnection()
 	if err != nil {
 		return fmt.Errorf("failed to create OCM client: %w", err)
@@ -564,13 +578,14 @@
 
 	// Gather all required data
 	cluster, err := utils.GetClusterAnyStatus(ocm, o.clusterID)
+	if err != nil {
+		return err
+	}
 	o.cluster = cluster
 	o.clusterID = cluster.ID()
-<<<<<<< HEAD
 	var userName string
 	var subscription *amv1.Subscription = nil
 	var oldOwnerAccount *amv1.Account = nil
-	var userDetails *amv1.AccountGetResponse
 	var ok bool
 	if o.doPullSecretOnly {
 		// This is updating the pull secret and not a ownwership transfer.
@@ -584,22 +599,13 @@
 			return fmt.Errorf("failed to get account info from subscription, err:'%v'", err)
 		}
 		userName = oldOwnerAccount.Username()
-		fmt.Printf("Old username:'%s'\n", userName)
+		fmt.Printf("Username:'%s'\n", userName)
 	} else {
-		// This is an ownership transfer.
-		// Lookup New Owner Name...
-		userDetails, err = ocm.AccountsMgmt().V1().Accounts().Account(o.newOwnerName).Get().Send()
-		if err != nil {
-			return fmt.Errorf("failed to fetch Account info, err:'%v'", err)
-		}
-		ok := false
-		userName, ok = userDetails.Body().GetUsername()
-		if !ok {
-			return fmt.Errorf("failed to get username from new user id")
-		}
-	}
-=======
->>>>>>> 33e5fa1a
+		oldOwnerAccount, err = getOcmAccountWithHelpMessage(ocm, o.oldOwnerName)
+		if err != nil {
+			return err
+		}
+	}
 
 	var mgmtCluster, svcCluster, hiveCluster, masterCluster *cmv1.Cluster
 
@@ -632,7 +638,7 @@
 	if o.doPullSecretOnly {
 		elevationReasons = append(elevationReasons, "Updating pull secret using osdctl")
 	} else {
-		elevationReasons = append(elevationReasons, fmt.Sprintf("Updating pull secret using osdctl to tranfer owner to %s", o.newOwnerName))
+		elevationReasons = append(elevationReasons, fmt.Sprintf("Updating pull secret using osdctl to transfer owner to %s", o.newOwnerName))
 	}
 	// Gather all required information
 	fmt.Printf("Gathering all required information for the cluster '%s'...\n", o.opDescription)
@@ -657,18 +663,11 @@
 	if !ok {
 		return fmt.Errorf("Could not get subscription id")
 	}
-<<<<<<< HEAD
 	if oldOwnerAccount == nil {
-		oldOwnerAccount, ok = subscription.GetCreator()
-		if !ok {
-			return fmt.Errorf("cluster has no owner account")
-		}
-=======
-
-	oldOwnerAccount, err := utils.GetAccount(ocm, o.oldOwnerName)
-	if !ok {
-		return fmt.Errorf("could not get current owner's account, ask the user to log into http://console.redhat.com/ and try again: %w", err)
->>>>>>> 33e5fa1a
+		oldOwnerAccount, err = utils.GetAccount(ocm, o.oldOwnerName)
+		if err != nil {
+			return fmt.Errorf("could not get current owner's account, ask the user to log into http://console.redhat.com/ and try again: %w", err)
+		}
 	}
 
 	oldOwnerOrganization, ok := oldOwnerAccount.GetOrganization()
@@ -680,9 +679,9 @@
 	if !ok {
 		return fmt.Errorf("current owner's organization has no ID")
 	}
-<<<<<<< HEAD
-	var newAccount *amv1.Account = nil
-	var newOrganization *amv1.Organization = nil
+
+	var newOwnerAccount *amv1.Account = nil
+	var newOwnerOrganization *amv1.Organization = nil
 	var oldUsername string
 	if o.doPullSecretOnly {
 		// This is not an ownership transfer, just pull-secret update,
@@ -693,36 +692,25 @@
 			fmt.Printf("old username not found?\n")
 		}
 		fmt.Printf("Using old account values. OwnerAccount:'%s'\n", oldUsername)
-		newAccount = oldOwnerAccount
-		newOrganization = oldOrganization
+		newOwnerAccount = oldOwnerAccount
+		newOwnerOrganization = oldOwnerOrganization
 	} else {
-		newAccount, err = utils.GetAccount(ocm, o.newOwnerName)
-		if err != nil {
-			return fmt.Errorf("could not get new owners account: %w", err)
-		}
-		newOrganization, ok = newAccount.GetOrganization()
+		newOwnerAccount, err = utils.GetAccount(ocm, o.newOwnerName)
+		if err != nil {
+			return fmt.Errorf("could not get new owner's account, ask the user to log into http://console.redhat.com/ and try again: %w", err)
+		}
+		newOwnerOrganization, ok = newOwnerAccount.GetOrganization()
 		if !ok {
 			return fmt.Errorf("new account has no organization")
 		}
-=======
-
-	newOwnerAccount, err := utils.GetAccount(ocm, o.newOwnerName)
-	if err != nil {
-		return fmt.Errorf("could not get new owner's account, ask the user to log into http://console.redhat.com/ and try again: %w", err)
-	}
-
-	newOwnerOrganization, ok := newOwnerAccount.GetOrganization()
-	if !ok {
-		return fmt.Errorf("new owner has no organization")
->>>>>>> 33e5fa1a
 	}
 
 	newOwnerOrganizationId, ok := newOwnerOrganization.GetID()
 	if !ok {
 		return fmt.Errorf("new owner's organization has no ID")
 	}
-	fmt.Printf("old orgID:'%s', new orgID:'%s'\n", newOrganizationId, oldOrganizationId)
-	if o.doPullSecretOnly && newOrganizationId != oldOrganizationId {
+	fmt.Printf("old orgID:'%s', new orgID:'%s'\n", newOwnerOrganizationId, oldOrganizationId)
+	if o.doPullSecretOnly && newOwnerOrganizationId != oldOrganizationId {
 		return fmt.Errorf("new org != old org. Ownership transfer not expected with pull-secret-only flag")
 	}
 
@@ -775,12 +763,14 @@
 	if !ok {
 		return fmt.Errorf("cannot get new org ebs id")
 	}
-
-	// Confirm if the ownership transfer looks correct
-	fmt.Printf("Transfer cluster: \t\t'%v' (%v)\n", externalClusterID, cluster.Name())
-	fmt.Printf("from user \t\t\t'%v' ('%v') to '%v ('%v')'\n", oldOwnerAccount.ID(), oldOwnerUsername, newOwnerAccountID, newOwnerUsername)
-	if !utils.ConfirmPrompt() {
-		return nil
+	if !o.doPullSecretOnly {
+		// Confirm if the ownership transfer looks correct
+		fmt.Printf("\nTransfer cluster: \t\t'%v' (%v)\n", externalClusterID, cluster.Name())
+		fmt.Printf("from user \t\t\t'%v' ('%v') to '%v ('%v')'\n", oldOwnerAccount.ID(), oldOwnerUsername, newOwnerAccountID, newOwnerUsername)
+		fmt.Print("Is the above correct? Proceed with transfer? ")
+		if !utils.ConfirmPrompt() {
+			return nil
+		}
 	}
 
 	orgChanged := oldOrganizationId != newOwnerOrganizationId
@@ -803,7 +793,7 @@
 	if !o.doPullSecretOnly {
 		// Send a SL saying we're about to start ownership transfer
 		fmt.Println("Notify the customer before ownership transfer commences. Sending service log.")
-		postCmd = generateServiceLog(slParams, SL_TRANSFER_INITIATED)
+		postCmd = generateServiceLog(slParams, SL_TRANSFER_INITIATED, o.dryrun)
 		if err := postCmd.Run(); err != nil {
 			fmt.Println("Failed to POST customer service log. Please manually send a service log to notify the customer before ownership transfer commences:")
 			fmt.Printf("osdctl servicelog post %v -t %v -p %v\n",
@@ -822,12 +812,13 @@
 			},
 			InternalOnly: true,
 		}
+		postCmd.SetDryRun(o.dryrun)
 		if err := postCmd.Run(); err != nil {
 			fmt.Println("Failed to POST internal service log. Please manually send a service log to persist details of the customer transfer before proceeding:")
 			fmt.Printf("osdctl servicelog post -i -p MESSAGE=\"Pull-secret update. UserName:'%s', OwnerID:'%s'.\" %s \n", slParams.OldOwnerID, slParams.OldOwnerName, slParams.ClusterID)
 		}
 	} else {
-		postCmd = generateInternalServiceLog(slParams)
+		postCmd = generateInternalServiceLog(slParams, o.dryrun)
 		if err := postCmd.Run(); err != nil {
 			fmt.Println("Failed to POST internal service log. Please manually send a service log to persist details of the customer transfer before proceeding:")
 			fmt.Printf("osdctl servicelog post -i -p MESSAGE=\"From user '%s' in Red Hat account %s => user '%s' in Red Hat account %s.\" %s \n", slParams.OldOwnerName, slParams.OldOwnerID, slParams.NewOwnerName, slParams.NewOwnerID, slParams.ClusterID)
@@ -839,15 +830,10 @@
 		return fmt.Errorf("failed to retrieve Kubernetes configuration and client for Hive cluster ID %s: %w", masterCluster.ID(), err)
 	}
 
-<<<<<<< HEAD
 	// Get account running this command to compare against cluster's account for
 	// impersonation purposes.
 	currentAccountResp, err := ocm.AccountsMgmt().V1().CurrentAccount().Get().Send()
 	var currentOCMAccount *amv1.Account = nil
-=======
-	// Fetch the pull secret with the given new username
-	response, err := ocm.AccountsMgmt().V1().AccessToken().Post().Impersonate(newOwnerUsername).Parameter("body", nil).Send()
->>>>>>> 33e5fa1a
 	if err != nil {
 		//Ignore this error and continue with an attempt to use 'impersonate' instead...
 		fmt.Fprintf(os.Stderr, "Failed to fetch currentAccount info, err:'%v'\n", err)
@@ -858,10 +844,10 @@
 
 	// Fetch the current Access Token for pull secret with the given new username from OCM
 	var response *amv1.AccessTokenPostResponse = nil
-	if currentOCMAccount == nil || currentOCMAccount.Username() != userName {
+	if currentOCMAccount == nil || currentOCMAccount.Username() != newOwnerUsername {
 		// This account is not owned by the OCM account running this command, so impersonate...
 		// Impersonate requires region-lead permissions at this time.
-		response, err = ocm.AccountsMgmt().V1().AccessToken().Post().Impersonate(userName).Parameter("body", nil).Send()
+		response, err = ocm.AccountsMgmt().V1().AccessToken().Post().Impersonate(newOwnerUsername).Parameter("body", nil).Send()
 	} else {
 		// This account is owned by the OCM account running this command, no need to impersonate
 		// This allows non-region leads to test this utility against their own test clusters.
@@ -926,16 +912,20 @@
 	} else {
 		fmt.Println("(Skipping display)")
 	}
-
-	if o.hypershift {
-		err = updateManifestWork(ocm, masterKubeCli, o.clusterID, mgmtCluster.Name(), pullSecret)
-		if err != nil {
-			return fmt.Errorf("failed to update pull secret for service cluster with ID %s: %w", o.clusterID, err)
-		}
+	// Dont update actual cluster artifacts if this is a dryun...
+	if o.dryrun {
+		fmt.Println("This is a 'dryrun', skipping the actual update of the cluster's pull secret.")
 	} else {
-		err = updatePullSecret(ocm, masterKubeCli, masterKubeClientSet, o.cluster.ID(), pullSecret)
-		if err != nil {
-			return fmt.Errorf("failed to update pull secret for Hive cluster with ID %s: %w", o.clusterID, err)
+		if o.hypershift {
+			err = updateManifestWork(ocm, masterKubeCli, o.clusterID, mgmtCluster.Name(), pullSecret)
+			if err != nil {
+				return fmt.Errorf("failed to update pull secret for service cluster with ID %s: %w", o.clusterID, err)
+			}
+		} else {
+			err = updatePullSecret(ocm, masterKubeCli, masterKubeClientSet, o.cluster.ID(), pullSecret)
+			if err != nil {
+				return fmt.Errorf("failed to update pull secret for Hive cluster with ID %s: %w", o.clusterID, err)
+			}
 		}
 	}
 
@@ -948,9 +938,13 @@
 
 	// Rollout the telemeterClient pod for non HCP clusters
 	if !o.hypershift {
-		err = rolloutPods(targetClientSet, "openshift-monitoring", "app.kubernetes.io/name=telemeter-client")
-		if err != nil {
-			return fmt.Errorf("failed to roll out Telemeter Client pods in namespace 'openshift-monitoring' with label selector 'app.kubernetes.io/name=telemeter-client': %w", err)
+		if o.dryrun {
+			fmt.Println("This is a 'dryrun', not rolling openshift-monitoring telemeter-client pods.")
+		} else {
+			err = rolloutPods(targetClientSet, "openshift-monitoring", "app.kubernetes.io/name=telemeter-client")
+			if err != nil {
+				return fmt.Errorf("failed to roll out Telemeter Client pods in namespace 'openshift-monitoring' with label selector 'app.kubernetes.io/name=telemeter-client': %w", err)
+			}
 		}
 	}
 
@@ -959,8 +953,19 @@
 		return fmt.Errorf("error verifying cluster pull secret: %w", err)
 	}
 
-<<<<<<< HEAD
 	if o.doPullSecretOnly {
+		// Rollout the ocmAgent pods for non HCP clusters
+		if !o.hypershift {
+			if o.dryrun {
+				fmt.Print("This is a 'dryrun', not rolling openshift-ocm-agent-operator ocm-agent pods.\n")
+			} else {
+				err = rolloutPods(targetClientSet, "openshift-ocm-agent-operator", "app=ocm-agent")
+				if err != nil {
+					return fmt.Errorf("failed to roll out OCM Agent pods in namespace 'openshift-ocm-agent-operator' with label selector 'app=ocm-agent': %w", err)
+				}
+			}
+		}
+
 		// User has chosen to update pull secret w/o ownership transfer.
 		// Send SL to notify customer this is completed, then return the command.
 		fmt.Println("Notify the customer the pull-secret update is completed. Sending service log.")
@@ -970,28 +975,22 @@
 			ClusterId:      o.clusterID,
 			TemplateParams: []string{fmt.Sprintf("ACCOUNT=%s", oldOwnerAccountID)},
 		}
-
+		postCmd.SetDryRun(o.dryrun)
 		if err := postCmd.Run(); err != nil {
 			fmt.Println("Failed to POST service log. Please manually send a service log to notify the customer the pull-secrete update completed:")
 			fmt.Printf("osdctl servicelog post %v -t %v -p %v\n",
 				o.clusterID, SL_PULLSEC_ROTATED, strings.Join(postCmd.TemplateParams, " -p "))
 		}
-
+		if o.dryrun {
+			fmt.Print("This is a dry run, pull secret not updated.\n")
+			return nil
+		}
 		fmt.Printf("Pull secret update complete, exiting successfully\n")
 		return nil
 	}
 
 	// Transfer ownership specific operations...
 
-	fmt.Printf("\nTransfer cluster: \t\t'%v' (%v)\n", externalClusterID, cluster.Name())
-	fmt.Printf("from user \t\t\t'%v' to '%v'\n", oldOwnerAccount.ID(), accountID)
-	fmt.Print("Is the above correct? Proceed with transfer? ")
-	if !utils.ConfirmPrompt() {
-		return nil
-	}
-
-=======
->>>>>>> 33e5fa1a
 	ok = validateOldOwner(oldOrganizationId, subscription, oldOwnerAccount)
 	if !ok {
 		fmt.Print("can't validate this is old owners cluster, this could be because of a previously failed run\n")
@@ -1059,7 +1058,7 @@
 		} else {
 			errString = patchRes.String()
 		}
-		return fmt.Errorf("subscription request to patch creator failed with status: %d, err: '%s'", patchRes.Status(), errString)
+		return fmt.Errorf("failed to patch creator_id for subscription:'%s', request status: %d, err: '%s'", subscriptionID, patchRes.Status(), errString)
 	}
 	fmt.Printf("Patched creator on subscription\n")
 
@@ -1099,7 +1098,6 @@
 		}
 		fmt.Print("Re-registered cluster\n")
 	}
-
 	// Rollout the ocmAgent pods for non HCP clusters
 	if !o.hypershift {
 		err = rolloutPods(targetClientSet, "openshift-ocm-agent-operator", "app=ocm-agent")
@@ -1115,7 +1113,7 @@
 	fmt.Print("Transfer complete\n")
 
 	fmt.Println("Notify the customer the ownership transfer is completed. Sending service log.")
-	postCmd = generateServiceLog(slParams, SL_TRANSFER_COMPLETE)
+	postCmd = generateServiceLog(slParams, SL_TRANSFER_COMPLETE, o.dryrun)
 	if err := postCmd.Run(); err != nil {
 		fmt.Println("Failed to POST service log. Please manually send a service log to notify the customer the ownership transfer is completed:")
 		fmt.Printf("osdctl servicelog post %v -t %v -p %v\n",
