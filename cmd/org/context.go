package org

import (
	"context"
	"encoding/json"
	"errors"
	"fmt"
	"io"
	"os"
	"strconv"
	"sync"
	"time"

	pd "github.com/PagerDuty/go-pagerduty"
	"github.com/andygrunwald/go-jira"
	sdk "github.com/openshift-online/ocm-sdk-go"
	accountsv1 "github.com/openshift-online/ocm-sdk-go/accountsmgmt/v1"
	cmv1 "github.com/openshift-online/ocm-sdk-go/clustersmgmt/v1"
	v1 "github.com/openshift-online/ocm-sdk-go/servicelogs/v1"
	"github.com/openshift/osdctl/cmd/servicelog"
	"github.com/openshift/osdctl/pkg/printer"
	pdProvider "github.com/openshift/osdctl/pkg/provider/pagerduty"
	"github.com/openshift/osdctl/pkg/utils"
	"github.com/spf13/cobra"
	"github.com/spf13/viper"
	"golang.org/x/sync/errgroup"
)

const ServiceLogDaysSince = 30

var contextCmd = ContextCmd(NewDefaultContextFetcher())

type ContextFetcher interface {
	FetchContext(orgID string, output io.Writer) ([]ClusterInfo, error)
}

type DefaultContextFetcher struct {
	CreateOCMClient     func() (*sdk.Connection, error)
	SearchSubscriptions func(orgID string, status string, managedOnly bool) ([]*accountsv1.Subscription, error)
	GetCluster          func(*sdk.Connection, string) (*cmv1.Cluster, error)
	GetLimitedSupport   func(*sdk.Connection, string) ([]*cmv1.LimitedSupportReason, error)
	GetServiceLogs      func(string, time.Time, bool, bool) ([]*v1.LogEntry, error)
	GetJiraIssues       func(clusterID, externalID, filter string) ([]jira.Issue, error)
	NewPDClient         func(baseDomain string) (PDClient, error)
}

type PDClient interface {
	GetPDServiceIDs() ([]string, error)
	GetFiringAlertsForCluster([]string) (map[string][]pd.Incident, error)
}

type ClusterInfo struct {
	Name                  string
	Version               string
	ID                    string
	CloudProvider         string
	Plan                  string
	NodeCount             float64
	ServiceLogs           []*v1.LogEntry
	PdAlerts              map[string][]pd.Incident
	JiraIssues            []jira.Issue
	LimitedSupportReasons []*cmv1.LimitedSupportReason
}

type clusterInfoView struct {
	DisplayName string  `json:"displayName"`
	ClusterId   string  `json:"clusterId"`
	Version     string  `json:"version"`
	Status      string  `json:"status"`
	Provider    string  `json:"provider"`
	Plan        string  `json:"plan"`
	NodeCount   float64 `json:"nodeCount"`
	RecentSLs   int     `json:"recentSLs"`
	ActivePDs   int     `json:"activePDs"`
	OHSS        int     `json:"ohssTickets"`
}

func NewDefaultContextFetcher() *DefaultContextFetcher {
	return &DefaultContextFetcher{
		CreateOCMClient:     utils.CreateConnection,
		SearchSubscriptions: SearchAllSubscriptionsByOrg,
		GetCluster:          utils.GetCluster,
		GetLimitedSupport:   utils.GetClusterLimitedSupportReasons,
		GetServiceLogs:      servicelog.GetServiceLogsSince,
		GetJiraIssues:       utils.GetJiraIssuesForCluster,
		NewPDClient: func(baseDomain string) (PDClient, error) {
			return pdProvider.NewClient().
				WithBaseDomain(baseDomain).
				WithUserToken(viper.GetString(pdProvider.PagerDutyUserTokenConfigKey)).
				WithOauthToken(viper.GetString(pdProvider.PagerDutyOauthTokenConfigKey)).
				Init()
		},
	}
}

func ContextCmd(fetcher ContextFetcher) *cobra.Command {
	cmd := &cobra.Command{
		Use:   "context orgId",
		Short: "fetches information about the given organization",
		Long:  `Fetches information about the given organization. This data is presented as a table where each row includes the name, version, ID, cloud provider, and plan for the cluster. Rows will also include the number of recent service logs, active PD Alerts, Jira Issues, and limited support status for that specific cluster.`,
		Example: `# Get context data for a cluster
osdctl org context 1a2B3c4DefghIjkLMNOpQrSTUV5

# Get context data in JSON format
osdctl org context 1a2B3c4DefghIjkLMNOpQrSTUV5 -o json`,
		Args: cobra.ExactArgs(1),
		RunE: func(cmd *cobra.Command, args []string) error {
			outputFormat, err := cmd.Flags().GetString("output")
			if err != nil {
				return fmt.Errorf("error reading flag 'output': %w", err)
			}
			if outputFormat != "" && outputFormat != "json" {
				return errors.New("unsupported output format, only 'json' is accepted")
			}

			// Progress goes to stderr, JSON to stdout
			progressWriter := os.Stderr

			clusterInfos, err := fetcher.FetchContext(args[0], progressWriter)
			if err != nil {
				fmt.Fprintf(os.Stderr, "error fetching org context: %v\n", err)
			}
			if len(clusterInfos) == 0 {
				fmt.Println("Org has no clusters")
				return nil
			}

			if outputFormat == "json" {
				return printContextJson(os.Stdout, clusterInfos)
			}
			return printContext(clusterInfos)
		},
	}
	cmd.Flags().StringP("output", "o", "", "output format for the results. only supported value currently is 'json'")
	return cmd
}

func (f *DefaultContextFetcher) FetchContext(orgID string, output io.Writer) ([]ClusterInfo, error) {
	subscriptions, err := f.SearchSubscriptions(orgID, StatusActive, true)
	if err != nil {
		return nil, fmt.Errorf("failed to fetch cluster subscriptions for org with ID %s: %w", orgID, err)
	}
	total := len(subscriptions)
	if total == 0 {
		return nil, nil
	}

	ocmClient, err := f.CreateOCMClient()
	if err != nil {
		return nil, fmt.Errorf("failed to create OCM client: %w", err)
	}
	defer ocmClient.Close()

	var (
		results []ClusterInfo
		mutex   sync.Mutex
		count   int
	)
	eg, _ := errgroup.WithContext(context.Background())

	fmt.Fprintf(output, "Fetching data for %v clusters in org %v...\n", total, orgID)
	fmt.Fprintf(output, "Fetched data for 0 of %v clusters...\n", total)

	for _, sub := range subscriptions {
		sub := sub
		eg.Go(func() error {
			cluster, err := f.GetCluster(ocmClient, sub.ClusterID())
			if err != nil {
				return fmt.Errorf("failed to get cluster %s: %w", sub.ClusterID(), err)
			}

			ci := ClusterInfo{
				Name:          cluster.Name(),
				Version:       cluster.Version().RawID(),
				ID:            cluster.ID(),
				CloudProvider: sub.CloudProviderID(),
				Plan:          sub.Plan().ID(),
			}
			if metrics, ok := sub.GetMetrics(); ok {
				ci.NodeCount = metrics[0].Nodes().Total()
			}

			dataEg, _ := errgroup.WithContext(context.Background())
			// Limited support reasons
			dataEg.Go(func() error {
				ci.LimitedSupportReasons, err = f.GetLimitedSupport(ocmClient, ci.ID)
				if err != nil {
					return fmt.Errorf("failed to fetch limited support reasons for cluster %v: %w", ci.ID, err)
				}
				return nil
			})
			// Service logs
			dataEg.Go(func() error {
				ci.ServiceLogs, err = f.GetServiceLogs(ci.ID, time.Now().AddDate(0, 0, -ServiceLogDaysSince), false, false)
				if err != nil {
					return fmt.Errorf("failed to fetch service logs for cluster %v: %w", ci.ID, err)
				}
				return nil
			})
			// Jira issues
			dataEg.Go(func() error {
				ci.JiraIssues, err = f.GetJiraIssues(ci.ID, cluster.ExternalID(), "")
				if err != nil {
					return fmt.Errorf("failed to fetch Jira issues for cluster %v: %v", ci.ID, err)
				}
				return nil
			})
			// PagerDuty alerts
			dataEg.Go(func() error {
				pdClient, err := f.NewPDClient(cluster.DNS().BaseDomain())
				if err != nil {
					return fmt.Errorf("failed to build PD client")
				}
				serviceIDs, err := pdClient.GetPDServiceIDs()
				if err != nil {
					return fmt.Errorf("failed to get PD ServiceID for cluster %v: %v", ci.ID, err)
				}
				ci.PdAlerts, err = pdClient.GetFiringAlertsForCluster(serviceIDs)
				if err != nil {
					return fmt.Errorf("failed to get PD Alerts for cluster %v: %v", ci.ID, err)
				}
				return nil
			})
			if err := dataEg.Wait(); err != nil {
				return err
			}

			mutex.Lock()
			count++
			fmt.Fprintf(output, "\033[1A\033[K")
			fmt.Fprintf(output, "Fetched data for %v of %v clusters...\n", count, total)
			results = append(results, ci)
			mutex.Unlock()

			return nil
		})
	}

	if err := eg.Wait(); err != nil {
		return results, fmt.Errorf("failed to get context data: %w", err)
	}
	return results, nil
}

func printContextJson(w io.Writer, clusterInfos []ClusterInfo) error {
	views := make([]clusterInfoView, 0, len(clusterInfos))
	for _, ci := range clusterInfos {
		plan := ci.Plan
		if plan == "MOA" {
			plan = "ROSA"
		}
		if plan == "MOA-HostedControlPlane" {
			plan = "HCP"
		}
		views = append(views, clusterInfoView{
			DisplayName: ci.Name,
			ClusterId:   ci.ID,
			Version:     ci.Version,
			Status:      getSupportStatusDisplayText(ci.LimitedSupportReasons),
			Provider:    ci.CloudProvider,
			Plan:        plan,
			NodeCount:   ci.NodeCount,
			RecentSLs:   len(ci.ServiceLogs),
			ActivePDs:   len(ci.PdAlerts),
			OHSS:        len(ci.JiraIssues),
		})
	}
	bytes, err := json.MarshalIndent(views, "", "  ")
	if err != nil {
		return fmt.Errorf("failed to marshal json response: %w", err)
	}
	_, err = fmt.Fprintln(w, string(bytes))
	return err
}

func printContext(clusterInfos []ClusterInfo) error {
	table := printer.NewTablePrinter(os.Stdout, 0, 1, 3, ' ')
	table.AddRow([]string{"DISPLAY NAME", "CLUSTER ID", "VERSION", "STATUS", "PROVIDER", "PLAN", "NODE COUNT", "RECENT SLs", "ACTIVE PDs", "OHSS TICKETS"})
	for _, ci := range clusterInfos {
		recentSLs := len(ci.ServiceLogs)
		activePDs := len(ci.PdAlerts)
		ohss := len(ci.JiraIssues)
		table.AddRow([]string{
			ci.Name,
			ci.ID,
			ci.Version,
			getSupportStatusDisplayText(ci.LimitedSupportReasons),
			ci.CloudProvider,
			getPlanDisplayText(ci.Plan),
			fmt.Sprintf("%v", ci.NodeCount),
			strconv.Itoa(recentSLs),
			strconv.Itoa(activePDs),
			strconv.Itoa(ohss),
		})
	}
	table.AddRow([]string{})
	if err := table.Flush(); err != nil {
		return fmt.Errorf("error writing data to console: %w", err)
	}
	return nil
}

<<<<<<< HEAD
func addJiraIssues(clusterInfo *ClusterInfo, externalId string) error {
	var jiraIssuesErr error
	clusterInfo.JiraIssues, jiraIssuesErr = utils.GetJiraIssuesForCluster(clusterInfo.ID, externalId, "")
	if jiraIssuesErr != nil {
		return fmt.Errorf("failed to fetch Jira issues for cluster %v: %v", clusterInfo.ID, jiraIssuesErr)
=======
func getSupportStatusDisplayText(reasons []*cmv1.LimitedSupportReason) string {
	if len(reasons) > 0 {
		return "Limited Support"
>>>>>>> 9363e826
	}
	return "Fully Supported"
}

func getPlanDisplayText(plan string) string {
	if plan == "MOA" {
		return "ROSA"
	}
	if plan == "MOA-HostedControlPlane" {
		return "HCP"
	}
	return plan
}<|MERGE_RESOLUTION|>--- conflicted
+++ resolved
@@ -300,17 +300,9 @@
 	return nil
 }
 
-<<<<<<< HEAD
-func addJiraIssues(clusterInfo *ClusterInfo, externalId string) error {
-	var jiraIssuesErr error
-	clusterInfo.JiraIssues, jiraIssuesErr = utils.GetJiraIssuesForCluster(clusterInfo.ID, externalId, "")
-	if jiraIssuesErr != nil {
-		return fmt.Errorf("failed to fetch Jira issues for cluster %v: %v", clusterInfo.ID, jiraIssuesErr)
-=======
 func getSupportStatusDisplayText(reasons []*cmv1.LimitedSupportReason) string {
 	if len(reasons) > 0 {
 		return "Limited Support"
->>>>>>> 9363e826
 	}
 	return "Fully Supported"
 }
