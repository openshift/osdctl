--- conflicted
+++ resolved
@@ -55,11 +55,7 @@
 		}
 		boardId := viper.GetInt(BoardIdLabel)
 
-<<<<<<< HEAD
-		jiraClient, err := utils.GetJiraClient("")
-=======
 		jiraClient, err := utils.NewJiraClient("")
->>>>>>> 9363e826
 		if err != nil {
 			return fmt.Errorf("failed to get Jira client: %w", err)
 		}
