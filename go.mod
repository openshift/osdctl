--- conflicted
+++ resolved
@@ -184,17 +184,10 @@
 	go.starlark.net v0.0.0-20230525235612-a134d8f9ddca // indirect
 	go.uber.org/multierr v1.11.0 // indirect
 	go.uber.org/zap v1.26.0 // indirect
-<<<<<<< HEAD
-	golang.org/x/crypto v0.21.0 // indirect
-	golang.org/x/exp v0.0.0-20230905200255-921286631fa9 // indirect
-	golang.org/x/net v0.22.0 // indirect
-	golang.org/x/oauth2 v0.16.0 // indirect
-=======
 	golang.org/x/crypto v0.22.0 // indirect
 	golang.org/x/exp v0.0.0-20230905200255-921286631fa9 // indirect
 	golang.org/x/net v0.24.0 // indirect
 	golang.org/x/oauth2 v0.15.0 // indirect
->>>>>>> 41871a0b
 	golang.org/x/sys v0.19.0 // indirect
 	golang.org/x/text v0.14.0 // indirect
 	golang.org/x/time v0.5.0 // indirect
