--- conflicted
+++ resolved
@@ -24,22 +24,12 @@
 download-goreleaser:
 	GOBIN=${BASE_DIR}/bin/ go install github.com/goreleaser/goreleaser/v2@v2.6.1 # TODO: bump once we move to Go 1.24
 
-<<<<<<< HEAD
-#Update documentation as a part of every release
-
-=======
 # Update documentation as a part of every release
->>>>>>> 9363e826
 .PHONY: generate-docs
 generate-docs:
 	@go run utils/docgen/main.go --cmd-path=./cmd --docs-dir=./docs
 	
-<<<<<<< HEAD
-#Verify documents using PROW as a part of every PR raised for osdctl
-
-=======
 # Verify documents using PROW as a part of every PR raised for osdctl
->>>>>>> 9363e826
 .PHONY: verify-docs
 verify-docs:
 	./scripts/verify-docs.sh
@@ -82,6 +72,4 @@
 	go test ${BUILDFLAGS} ./... -covermode=atomic -coverpkg=./...
 
 lint:
-	golangci-lint run
-
-setup: install-hooks+	golangci-lint run