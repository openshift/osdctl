package utils

import (
	"fmt"
	"os"

	"github.com/andygrunwald/go-jira"
	"github.com/spf13/viper"
)

const (
	JiraTokenConfigKey = "jira_token"
)

<<<<<<< HEAD
// GetJiraClient creates a jira client that connects to
// https://issues.redhat.com. To work, the jiraToken needs to be set in the
// config
func GetJiraClient(jiratoken string) (*jira.Client, error) {
	if jiratoken == "" {
		if viper.IsSet(JiraTokenConfigKey) {
			jiratoken = viper.GetString(JiraTokenConfigKey)
		}
		if os.Getenv("JIRA_API_TOKEN") != "" {
			jiratoken = os.Getenv("JIRA_API_TOKEN")
		}
		if jiratoken == "" {
			return nil, fmt.Errorf("JIRA token is not defined")
		}
	}
	tp := jira.PATAuthTransport{
		Token: jiratoken,
=======
// JiraClientInterface defines the methods we use from go-jira
//
//go:generate mockgen -source=jira.go -destination=./mocks/jira_mock.go -package=utils
type JiraClientInterface interface {
	SearchIssues(jql string) ([]jira.Issue, error)
	CreateIssue(issue *jira.Issue) (*jira.Issue, error)
	CreateVersion(version *jira.Version) (*jira.Version, error)
	User() *jira.UserService
	Issue() *jira.IssueService
	Board() *jira.BoardService
	Sprint() *jira.SprintService
}

// jiraClientWrapper wraps the actual go-jira client
type jiraClientWrapper struct {
	client *jira.Client
}

// Full implementation of the interface

func (j *jiraClientWrapper) SearchIssues(jql string) ([]jira.Issue, error) {
	issues, _, err := j.client.Issue.Search(jql, nil)
	return issues, err
}

func (j *jiraClientWrapper) CreateIssue(issue *jira.Issue) (*jira.Issue, error) {
	created, _, err := j.client.Issue.Create(issue)
	return created, err
}

func (j *jiraClientWrapper) CreateVersion(version *jira.Version) (*jira.Version, error) {
	createdVersion, resp, err := j.client.Version.Create(version)
	if err != nil {
		if resp != nil && resp.StatusCode == 400 {
			return &jira.Version{Name: version.Name}, nil
		}
		return nil, fmt.Errorf("failed to create version %q: %w", version.Name, err)
>>>>>>> 9363e826
	}
	return createdVersion, nil
}

<<<<<<< HEAD
func GetJiraIssuesForCluster(clusterID string, externalClusterID string, jiratoken string) ([]jira.Issue, error) {
	jiraClient, err := GetJiraClient(jiratoken)
=======
func (j *jiraClientWrapper) User() *jira.UserService {
	return j.client.User
}

func (j *jiraClientWrapper) Issue() *jira.IssueService {
	return j.client.Issue
}

func (j *jiraClientWrapper) Board() *jira.BoardService {
	return j.client.Board
}

func (j *jiraClientWrapper) Sprint() *jira.SprintService {
	return j.client.Sprint
}

// Factory function
var NewJiraClient = func(jiraToken string) (JiraClientInterface, error) {
	return getJiraClient(jiraToken)
}

func getJiraClient(jiratoken string) (JiraClientInterface, error) {
	if jiratoken == "" {
		if viper.IsSet(JiraTokenConfigKey) {
			jiratoken = viper.GetString(JiraTokenConfigKey)
		}
		if os.Getenv("JIRA_API_TOKEN") != "" {
			jiratoken = os.Getenv("JIRA_API_TOKEN")
		}
		if jiratoken == "" {
			return nil, fmt.Errorf("JIRA token is not defined")
		}
	}
	tp := jira.PATAuthTransport{Token: jiratoken}
	client, err := jira.NewClient(tp.Client(), JiraBaseURL)
>>>>>>> 9363e826
	if err != nil {
		return nil, err
	}
	return &jiraClientWrapper{client: client}, nil
}

func GetJiraIssuesForClusterWithClient(jiraClient JiraClientInterface, clusterID, externalClusterID string) ([]jira.Issue, error) {
	jql := fmt.Sprintf(
		`project = "OpenShift Hosted SRE Support" AND (
		"Cluster ID" ~ "%[1]s" OR "Cluster ID" ~ "%[2]s" 
		OR description ~ "%[1]s"
		OR description ~ "%[2]s")
		ORDER BY created DESC`,
		externalClusterID,
		clusterID,
	)
	return jiraClient.SearchIssues(jql)
}

func GetJiraIssuesForCluster(clusterID, externalClusterID, jiratoken string) ([]jira.Issue, error) {
	client, err := NewJiraClient(jiratoken)
	if err != nil {
		return nil, fmt.Errorf("error connecting to jira: %v", err)
	}
	return GetJiraIssuesForClusterWithClient(client, clusterID, externalClusterID)
}

func GetRelatedHandoverAnnouncements(clusterID, externalClusterID, jiraToken, orgName, product string, isHCP bool, version string) ([]jira.Issue, error) {
	client, err := NewJiraClient(jiraToken)
	if err != nil {
		return nil, fmt.Errorf("failed to create project service: %v", err)
	}

	productName := determineClusterProduct(product, isHCP)
	baseQueries := []fieldQuery{
		{Field: "Cluster ID", Value: clusterID, Operator: "~"},
		{Field: "Cluster ID", Value: externalClusterID, Operator: "~"},
	}
	jql := buildJQL(JiraHandoverAnnouncementProjectName, baseQueries)
	issues, err := client.SearchIssues(jql)
	if err != nil {
		return nil, fmt.Errorf("failed to search for jira issues: %w", err)
	}

	extendedQueries := []fieldQuery{
		{Field: "Cluster ID", Value: "None,N/A,All", Operator: "~*"},
		{Field: "Customer Name", Value: orgName, Operator: "~"},
		{Field: "Products", Value: productName, Operator: "="},
		{Field: "affectedVersion", Value: formatVersion(version), Operator: "~"},
	}
	jql = buildJQL(JiraHandoverAnnouncementProjectName, extendedQueries)
	otherIssues, err := client.SearchIssues(jql)
	if err != nil {
		return nil, fmt.Errorf("failed to search for jira issues: %w", err)
	}

	seenKeys := make(map[string]bool)
	for _, i := range issues {
		seenKeys[i.Key] = true
	}
	for _, i := range otherIssues {
		if isValidMatch(i, orgName, productName, version) && !seenKeys[i.Key] {
			issues = append(issues, i)
			seenKeys[i.Key] = true
		}
	}
	return issues, nil
}

<<<<<<< HEAD
func GetJiraSupportExceptionsForOrg(organizationID string, jiratoken string) ([]jira.Issue, error) {
	jiraClient, err := GetJiraClient(jiratoken)
=======
func GetJiraSupportExceptionsForOrg(organizationID, jiratoken string) ([]jira.Issue, error) {
	client, err := NewJiraClient(jiratoken)
>>>>>>> 9363e826
	if err != nil {
		return nil, fmt.Errorf("error connecting to jira: %v", err)
	}
	jql := fmt.Sprintf(
		`project = "Support Exceptions" AND type = Story AND Status = Approved AND
		 Resolution = Unresolved AND ("Customer Name" ~ "%[1]s" OR "Organization ID" ~ "%[1]s")`,
		organizationID,
	)
	return client.SearchIssues(jql)
}

func CreateIssue(
	client JiraClientInterface,
	summary, description, ticketType, project string,
	reporter, assignee *jira.User,
	labels []string,
) (*jira.Issue, error) {
	issue := &jira.Issue{
		Fields: &jira.IssueFields{
			Reporter:    reporter,
			Assignee:    assignee,
			Type:        jira.IssueType{Name: ticketType},
			Project:     jira.Project{Key: project},
			Description: description,
			Summary:     summary,
			Labels:      labels,
		},
	}
	return client.CreateIssue(issue)
}<|MERGE_RESOLUTION|>--- conflicted
+++ resolved
@@ -12,25 +12,6 @@
 	JiraTokenConfigKey = "jira_token"
 )
 
-<<<<<<< HEAD
-// GetJiraClient creates a jira client that connects to
-// https://issues.redhat.com. To work, the jiraToken needs to be set in the
-// config
-func GetJiraClient(jiratoken string) (*jira.Client, error) {
-	if jiratoken == "" {
-		if viper.IsSet(JiraTokenConfigKey) {
-			jiratoken = viper.GetString(JiraTokenConfigKey)
-		}
-		if os.Getenv("JIRA_API_TOKEN") != "" {
-			jiratoken = os.Getenv("JIRA_API_TOKEN")
-		}
-		if jiratoken == "" {
-			return nil, fmt.Errorf("JIRA token is not defined")
-		}
-	}
-	tp := jira.PATAuthTransport{
-		Token: jiratoken,
-=======
 // JiraClientInterface defines the methods we use from go-jira
 //
 //go:generate mockgen -source=jira.go -destination=./mocks/jira_mock.go -package=utils
@@ -68,15 +49,10 @@
 			return &jira.Version{Name: version.Name}, nil
 		}
 		return nil, fmt.Errorf("failed to create version %q: %w", version.Name, err)
->>>>>>> 9363e826
 	}
 	return createdVersion, nil
 }
 
-<<<<<<< HEAD
-func GetJiraIssuesForCluster(clusterID string, externalClusterID string, jiratoken string) ([]jira.Issue, error) {
-	jiraClient, err := GetJiraClient(jiratoken)
-=======
 func (j *jiraClientWrapper) User() *jira.UserService {
 	return j.client.User
 }
@@ -112,7 +88,6 @@
 	}
 	tp := jira.PATAuthTransport{Token: jiratoken}
 	client, err := jira.NewClient(tp.Client(), JiraBaseURL)
->>>>>>> 9363e826
 	if err != nil {
 		return nil, err
 	}
@@ -182,13 +157,8 @@
 	return issues, nil
 }
 
-<<<<<<< HEAD
-func GetJiraSupportExceptionsForOrg(organizationID string, jiratoken string) ([]jira.Issue, error) {
-	jiraClient, err := GetJiraClient(jiratoken)
-=======
 func GetJiraSupportExceptionsForOrg(organizationID, jiratoken string) ([]jira.Issue, error) {
 	client, err := NewJiraClient(jiratoken)
->>>>>>> 9363e826
 	if err != nil {
 		return nil, fmt.Errorf("error connecting to jira: %v", err)
 	}
